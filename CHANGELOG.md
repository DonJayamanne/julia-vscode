# Change Log

All notable changes to the Julia extension will be documented in this file.

The format is based on [Keep a Changelog](https://keepachangelog.com/en/1.0.0/).

## [Unreleased]
### Fixed
* SVGs with embedded single quotes are now displayed properly again.
<<<<<<< HEAD
### Changed
* Include new completion modes for unexported variables ([#892](https://github.com/julia-vscode/LanguageServer.jl/pull/892)).
=======
* Weave preview works again.
>>>>>>> 19f4fff6

## [1.1.10] - 2021-01-28
### Fixed
* Stop throwing an error instead of waiting for the LS being ready ([#1889](https://github.com/julia-vscode/julia-vscode/pull/1889)).
* Fixed an issue with formatting `if` conditions ([#124](https://github.com/julia-vscode/DocumentFormat.jl/pull/124)).

## [1.1.9] - 2021-01-26
### Fixed
* Displaying profiler results now works again ([#1887](https://github.com/julia-vscode/julia-vscode/pull/1887)).

## [1.1.7] - 2021-01-26
### Fixed
* `pwd` is now properly set for the live unit testing task ([#1886](https://github.com/julia-vscode/julia-vscode/pull/1886)).

## [1.1.6] - 2021-01-25
### Changed
* The plot pane now properly scales images ([#1882](https://github.com/julia-vscode/julia-vscode/pull/1882)).

### Fixed
* The LS now correctly handles the `$/setTrace` notification ([#868](https://github.com/julia-vscode/LanguageServer.jl/pull/868)).

## [1.1.0] - 2021-01-23
### Changed
* The progress bar now shows an estimate of the remaining time ([#1868](https://github.com/julia-vscode/julia-vscode/pull/1868)).

## [1.0.15] - 2021-01-23
### Added
* Progress logging can now be disabled in the settings ([#1867](https://github.com/julia-vscode/julia-vscode/pull/1867)).
* The Julia explorer sidebar element now contains a documentation browser ([#1458](https://github.com/julia-vscode/julia-vscode/pull/1458)).
* Added a command for tagging new package versions ([#1870](https://github.com/julia-vscode/julia-vscode/pull/1870)).
* Added a task for live unit testing ([#1872](https://github.com/julia-vscode/julia-vscode/pull/1872)).

### Changed
* The LS depot path is now located in the extension global storage instead of the extension's install directory, which allows the latter to be read-only ([#1863](https://github.com/julia-vscode/julia-vscode/pull/1863)).
* Improve docstring formatting ([#122](https://github.com/julia-vscode/DocumentFormat.jl/pull/122)).

### Fixed
* Comments and whitespace in multi-line tuples are no longer removed when formatting a file ([#121](https://github.com/julia-vscode/DocumentFormat.jl/pull/121)).

## [1.0.14] - 2021-01-16
### Changed
* Removed the telemtry nag message ([#1676](https://github.com/julia-vscode/julia-vscode/pull/1676)).
* Removed `@` and `!` from the list of non-word characters, so double clicking `@foo!` now selects the whole macro ([#1861](https://github.com/julia-vscode/julia-vscode/pull/1861)).

### Fixed
* Improved the algorithm for finding the current code block ([#860](https://github.com/julia-vscode/LanguageServer.jl/pull/860)).
* Fixed jmd parsing ([#859](https://github.com/julia-vscode/LanguageServer.jl/pull/859)).
* THe linter now doesn't attribute every `eval` call to `Core.eval` ([#237](https://github.com/julia-vscode/StaticLint.jl/pull/237)).

## [1.0.13] - 2021-01-13
### Added
* It is now possible to customize the look of inline results ([#1846](https://github.com/julia-vscode/julia-vscode/pull/1846)).
* Support for the upcoming `import Foo as Bar` syntax ([#220](https://github.com/julia-vscode/CSTParser.jl/pull/220)).

### Changed
* Switched to a new symbol store format ([#1857](https://github.com/julia-vscode/julia-vscode/pull/1857)).
* Major rewrite for CSTParser ([#190](https://github.com/julia-vscode/CSTParser.jl/pull/190)).
* StaticLint.jl now supports Julia >= v1.6 ([#227](https://github.com/julia-vscode/StaticLint.jl/pull/228)).
* Added additional type inference for the linter ([#234](https://github.com/julia-vscode/StaticLint.jl/pull/234)).

### Fixed
* We now use the correct binary when setting the `JULIA_EDITOR` on MacOS for users of VSCode insiders ([#1852](https://github.com/julia-vscode/julia-vscode/pull/1852)).
* `Base.displayble` is now correctly extended instead of creating a local version ([#1856](https://github.com/julia-vscode/julia-vscode/pull/1856)).
* Conditions for line breakpoints now work again ([#26](https://github.com/julia-vscode/DebugAdapter.jl/pull/26)).
* Debugger now correctly unwraps `UnionAll`s when collecting global refs ([#27](https://github.com/julia-vscode/DebugAdapter.jl/pull/27)).
* The Linter now correctly handles `Base.@kwdef` ([#233](https://github.com/julia-vscode/StaticLint.jl/pull/233)).

## [1.0.12] - 2021-01-05
### Added
* Commands for moving between code cells ([#1828](https://github.com/julia-vscode/julia-vscode/pull/1828)).

### Fixed
* Backtraces are now properly truncated in the REPL ([#1841](https://github.com/julia-vscode/julia-vscode/pull/1841)).

## [1.0.11] - 2020-12-15
### Added
* Debugging or launching a file now works in workspaces with more than one directory ([#1789](https://github.com/julia-vscode/julia-vscode/pull/1789)).
* Pressing `^C` more than three times in one second now sends a `SIGINT` to the Julia process (on non-Windows OSs), which should make for more robust interrupts ([#1775](https://github.com/julia-vscode/julia-vscode/pull/1775)).

### Changed
* Inline evaluation now waits for the LS to start up instead of throwing an error ([#1760](https://github.com/julia-vscode/julia-vscode/pull/1760)).
* `julia.environmentPath` needs a REPL restart, so added a note to that effect ([#1778](https://github.com/julia-vscode/julia-vscode/pull/1778)).
* The `language-julia.executeFile` command can now be called with a string argument for easy integration with custom keybindings ([#1779](https://github.com/julia-vscode/julia-vscode/pull/1779)).
* Commands that require finding Julia environment files now don't need a running REPL ([#1757](https://github.com/julia-vscode/julia-vscode/pull/1757)).
* When using inline evaluation commands that move the cursor after evaluation, the cursor is now only moved if the user hasn't interacted with it ([#1774](https://github.com/julia-vscode/julia-vscode/pull/1774)).
* Debugging in a new process now properly loads the user's `startup.jl` ([#1806](https://github.com/julia-vscode/julia-vscode/pull/1806)).
* Update to JuliaInterpreter.jl 0.8 ([#24](https://github.com/julia-vscode/DebugAdapter.jl/pull/24)).

### Fixed
* There can only be one LS startup notification ([#1798](https://github.com/julia-vscode/julia-vscode/pull/1789)).
* Plots are now properly displayed when the plot pane is disabled and only inline results are enabled ([#1795](https://github.com/julia-vscode/julia-vscode/pull/1797)).
* Added some error handling when displaying error stacktraces inline ([#1802](https://github.com/julia-vscode/julia-vscode/pull/1802)).
* The attached debugger now properly sets `tls[:source_path]` and doesn't crash the Julia REPL on errors ([#1804](https://github.com/julia-vscode/julia-vscode/pull/1804)).
* Staktraces are now properly truncated for inline results ([#1812](https://github.com/julia-vscode/julia-vscode/pull/1812)).
* Progress messages are now properly flushed, so that the progress monitoring is always be up-to-date ([#1805](https://github.com/julia-vscode/julia-vscode/pull/1805)).
* Fixed an issue with parsing kwfuncs using `where` ([#212](https://github.com/julia-vscode/CSTParser.jl/pull/212)).
* Added missing `nothing` checks that could cause issues when linting files ([#221](https://github.com/julia-vscode/StaticLint.jl/pull/221), [#223](https://github.com/julia-vscode/StaticLint.jl/pull/223)).

## [1.0.10] - 2020-11-13
### Added
* Support for Julia 1.5.3 and 1.5.4 default installation paths ([#1755](https://github.com/julia-vscode/julia-vscode/pull/1755), [#1759](https://github.com/julia-vscode/julia-vscode/pull/1759)).
* New up-to-date changelog ([#1750](https://github.com/julia-vscode/julia-vscode/pull/1750)).

### Changed
* Inline evaluation now adds the evaluated code to the REPL history *if* the `julia.codeInREPL` options is set ([#1754](https://github.com/julia-vscode/julia-vscode/pull/1754)).
* The extension now watches the global Manifest as well as Manifests in the workspace for changes and prompts the LS to re-index accordingly ([#1756](https://github.com/julia-vscode/julia-vscode/pull/1756)).

### Fixed
* Push internal Julia modules to the front of `LOAD_PATH` to prevent loading code from the workspace instead ([#1747](https://github.com/julia-vscode/julia-vscode/pull/1747)).
* Fixed a typo in the tableviewer code ([#1749](https://github.com/julia-vscode/julia-vscode/pull/1749)).
* Evaluation now uses unbuffered channels for communication, which might fix a rare off-by-one-result bug ([#1762](https://github.com/julia-vscode/julia-vscode/pull/1762)).

## [1.0.9] - 2020-11-04
### Added
* The workspace now shows errors encountered while rendering the tree view. Furthermore, it now only special cases `Array` and `Dict` instead of their `Abstract...` supertypes ([#1709](https://github.com/julia-vscode/julia-vscode/pull/1709)).
* Inline evaluation and the REPL can now be interrupted with the `Julia: Interrupt Execution` comamnd (or its default keyboard binding <kbd>ctrl+c</kbd>) ([#1690](https://github.com/julia-vscode/julia-vscode/pull/1690)).
* [ProgressLogging.jl](https://github.com/JunoLab/ProgressLogging.jl)'s progress bars are now displayed in the editor ([1579](https://github.com/julia-vscode/julia-vscode/pull/1579)).
* The language server process is now started with the `JULIA_LANGUAGESERVER` environment variable set to `1` ([#1707](https://github.com/julia-vscode/julia-vscode/pull/1707)).
* Added commands to re-start the LS or re-index the symbol cache ([#1721](https://github.com/julia-vscode/julia-vscode/pull/1721)).
* `@edit` now works properly on [code-server](https://github.com/cdr/code-server) instances ([#1737](https://github.com/julia-vscode/julia-vscode/pull/1737)).
* Added commands to `cd` to the current directory, `Pkg.activate` the current directory, or `Pkg.activate` the current files nearest project. These commands are also available in the file explorer ([#1743](https://github.com/julia-vscode/julia-vscode/pull/1743)).

### Changed
* Updated some JS dependencies.
* The plot pane is now opened in a new column by default, but also remembers it's last position ([#1554](https://github.com/julia-vscode/julia-vscode/pull/1554)).
* The `julia.NumThreads` setting is now machine-overrideable ([#1714](https://github.com/julia-vscode/julia-vscode/pull/1714)).
* Updated the Julia grammar definition ([#1720](https://github.com/julia-vscode/julia-vscode/pull/1720)), which [fixed various bugs](https://github.com/JuliaEditorSupport/atom-language-julia/compare/v0.19.3...v0.20.0).
* `julia.usePlotPane` can now be changed without requiring the Julia process to be restarted. Additionally, the related `display` machinery is now much more robust ([#1729](https://github.com/julia-vscode/julia-vscode/pull/1729)).
* The "play" button in the editor toolbar now runs the file in the integrated REPL process ([#1728](https://github.com/julia-vscode/julia-vscode/pull/1728)).
* All inline results are now removed when the REPL process exits ([#1738](https://github.com/julia-vscode/julia-vscode/pull/1738)).

### Fixed
* Stracktraces are now rendered properly (i.e. with linebreaks) once again ([#1692](https://github.com/julia-vscode/julia-vscode/pull/1692)).
* The module indicator is now correctly initialized (instead of `Main`) ([#1516](https://github.com/julia-vscode/julia-vscode/pull/1516)).

## [1.0.8] - 2020-10-16
### Changed
* Both inline evaluation and the REPL now follow the changed soft-scope rules for Julia 1.5 and newer ([#1665](https://github.com/julia-vscode/julia-vscode/pull/1665)).

## [1.0.7] - 2020-10-05
### Changed
* Updated JS dependencies.
* We now show an error message when both insiders and the regular extension are loaded.

## [1.0.6] - 2020-09-29
### Changed
* Updated JS dependencies.

## [1.0.5] - 2020-09-27
### Added
* Default paths for Julia 1.5.1 and 1.5.2.

## [1.0.4] - 2020-09-18
### Added
* `JULIA_PKG_SERVER` is now an exposed setting.
* `Julia: Stop REPL` command.

### Changed
* Toolbar icon now follows the style guide (outline instead of filled).

### Fixed
* Run/Debug commands now work when invoked from the command palette.

## [1.0.3] - 2020-09-06
### Fixed
* `ARGS` now no longer contains extension internals.
* Use correct default path for Julia 1.5.
* Fixed a world age error when using the integrated table viewer.

### Changed
* Revise is now loaded without stealing the REPL backend for newer Julia versions.
* `#%%` and `# %%` are now valid cell seperators.
* Improved crash reporting.

## [1.0.2] - 2020-09-01
### Changed
* Improved Azure build pipeline
* Updated some JS dependencies

## [1.0.1] - 2020-08-31
### Added
* This plugin is now also available on [open-vsx.org](https://open-vsx.org/extension/julialang/language-julia)

## [1.0.0] - 2020-08-28
This is identical to the latest 0.17 release.

## [0.17]
* Global variable support in the debugger variable explorer
* Debug and run buttons above Julia files
* Support for step in targets in the debugger
* Profile viewing support
* Stackframe highlighting for inline evaluations
* Configuration option to exclude folders from linting
* Add an extension API

## [0.16]
* Inline display of evaluation results
* Workspace view

## [0.15]
* Add an experimental debugger
* Improve cell delimiter regex so that it won't recognize YAS-style section headers as cell separator anymore (#1256, #1259)

## [0.14]
* Make Language Server indexing async
* New linting capabilities: call checks, static `if` blocks, unused free parameters, unhandled `include` statements, clashing module names, and [pirates](https://docs.julialang.org/en/v1/manual/style-guide/index.html#Avoid-type-piracy-1).
* Enable [Code Actions](https://code.visualstudio.com/docs/editor/refactoring): explicit re-export, replace qualified names with using statements
* Add support for Julia 1.4/5-DEV
* Improved robustness, e.g. handling of unicode
* Better presentation of documentation
* Fully implement LSP 3.14
* StaticLint: improved path handling (file tree), extended macro handling, handle local/global variables, general refactor with speed/robustness improvements

## [0.13.1]
* Update CHANGELOG

## [0.13.0]
* Support for Julia 1.3
* Configuration options for the code formatter
* Bug fixes

## [0.12.3]
* Add support for running a selection with Alt+Enter
* Fix a bug in the LS when an environment path doesn't exist
* Clean up labeling of commands

## [0.12.2]
* Various bug fixes

## [0.12.1]
* Various bug fixes

## [0.12.0]
* Add `vscodedisplay()` function for a grid view of tables
* Add a command to delete all plots from the plot pane
* Store Julia environment choice in settings
* Auto detect Julia environments
* Change how execute block sends code to the REPL
* Preserve focus of REPL when plot pane is shown
* Fix weave preview
* Make tasks work with julia environments
* Add a test task that outputs coverage information
* Open docs after build task
* Support vega 3, 4 and 5, and vega-lite 2 and 3
* Allow paths starting with ~ for julia bin location
* Fix JULIA_EDITOR integration on Mac
* Add support for custom sysimages
* Reworked syntax highlighting
* Add support for code cell execution with Shift+Enter

## [0.11.6]
* Add option to permanently opt out of crash reporting
* Fix bug related to Revise integration
* Add option for passing command line arguments to julia REPL process
* Rework communication between REPL and extension
* Auto-detect julia 1.1.1 and 1.2.0

## [0.11.5]
* Fix julia 1.1 compat issue in SymbolServer
* Update vega-lite to 3.0 and vega to 5.2

## [0.11.4]
* Fix another julia 1.1 compat issue

## [0.11.3]
* Fix julia 1.1 compat issue

## [0.11.2]
* Various bug fixes
* Add option to enable/disable plot pane
* Search for julia 1.0.4 and 1.1

## [0.11.1]
* Update CHANGELOG

## [0.11.0]
* Add julia 1.0 support, drop julia 0.6 support
* Add support for interactive Plotly figures
* Various bugfixes

## [0.10.2]
* Fix automatic julia detection on Mac

## [0.10.1]
* Fix some small bugs

## [0.10.0]
* Auto-detect julia installation
* Telemetry support
* Crash reporting
* Fix weave support
* Various bug fixes

## [0.9.1]
* Update changelog

## [0.9.0]
* Enable multi-root workspace support
* Bug fixes

## [0.8.0]
* Add eval into module option to REPL
* Add toggle lint command
* Add toggle log command
* Add execute file command
* Add execute block command
* Add support for region folding
* Bug fixes

## [0.7.0]
* Use VS Code tasks for build, test and benchmark
* Add reload modules command
* Add rename command
* Bug fixes

## [0.6.2]
* Bug fixes
* Language server status bar icon
* julia 0.6 syntax highlighting

## [0.6.1]
* Bug fixes

## [0.6.0]
* Use LanguageServer.jl
* Format Document command
* Actionable diagnostics
* Support for .jmd files
* Plot pane
* Run package tests command
* Lint package command

## [0.5.1]

* Scope Ctrl+Enter to julia files
* Fix whitespace bug on Windows

## [0.5.0]

* Migrate to a language server protocol design
* Add completion provider
* Add definition provider
* Add hover provider
* Add signature provider
* Add integrated julia terminal

## [0.4.2]

* julia 0.5 compatibility

## [0.4.1]

* Update README

## [0.4.0]

* Add linter support

## [0.3.1]

* Patch release to test upgrade procedure

## [0.3.0]

* Add latex completion

## [0.2.0]

* Add "Open Package Directory in New Window" command

## [0.1.1]

* Update project home URLs

## [0.1.0]

* Initial release<|MERGE_RESOLUTION|>--- conflicted
+++ resolved
@@ -7,12 +7,10 @@
 ## [Unreleased]
 ### Fixed
 * SVGs with embedded single quotes are now displayed properly again.
-<<<<<<< HEAD
+* Weave preview works again.
+
 ### Changed
 * Include new completion modes for unexported variables ([#892](https://github.com/julia-vscode/LanguageServer.jl/pull/892)).
-=======
-* Weave preview works again.
->>>>>>> 19f4fff6
 
 ## [1.1.10] - 2021-01-28
 ### Fixed
