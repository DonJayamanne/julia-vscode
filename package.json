{
    "name": "language-julia",
    "displayName": "Julia",
    "description": "Julia Language Support",
    "version": "1.2.5",
    "preview": false,
    "publisher": "julialang",
    "engines": {
        "vscode": "^1.57.0"
    },
    "license": "SEE LICENSE IN LICENSE",
    "bugs": {
        "url": "https://github.com/julia-vscode/julia-vscode/issues"
    },
    "homepage": "https://www.julia-vscode.org/",
    "repository": {
        "type": "git",
        "url": "https://github.com/julia-vscode/julia-vscode.git"
    },
    "icon": "images/julia-logo.png",
    "categories": [
        "Programming Languages",
        "Snippets",
        "Linters",
        "Debuggers",
        "Data Science",
        "Notebooks",
        "Machine Learning"
    ],
    "activationEvents": [
        "onDebugInitialConfigurations",
        "onDebugResolve:julia",
        "onCommand:language-julia.openPackageDirectory",
        "onCommand:language-julia.changeCurrentEnvironment",
        "onCommand:language-julia.startREPL",
        "onCommand:language-julia.connectREPL",
        "onCommand:language-julia.stopREPL",
        "onCommand:language-julia.executeCodeBlockOrSelection",
        "onCommand:language-julia.executeFile",
        "onCommand:language-julia.toggleLinter",
        "onCommand:language-julia.weave-open-preview",
        "onCommand:language-julia.weave-open-preview-side",
        "onCommand:language-julia.weave-save",
        "onCommand:language-julia.show-plotpane",
        "onCommand:language-julia.executeCell",
        "onCommand:language-julia.executeJuliaBlockInREPL",
        "onCommand:language-julia.selectBlock",
        "onCommand:language-julia.moveCellUp",
        "onCommand:language-julia.moveCellDown",
        "onCommand:language-julia.debug.getActiveJuliaEnvironment",
        "onCommand:language-julia.debugEditorContents",
        "onCommand:language-julia.runEditorContents",
        "onCommand:language-julia.interrupt",
        "onCommand:language-julia.cdHere",
        "onCommand:language-julia.activateHere",
        "onCommand:language-julia.activateFromDir",
        "onCommand:language-julia.tagNewPackageVersion",
        "onLanguage:julia",
        "onLanguage:juliamarkdown",
        "workspaceContains:deps/build.jl",
        "workspaceContains:test/runtests.jl",
        "workspaceContains:benchmark/benchmarks.jl",
        "workspaceContains:docs/make.jl",
        "onNotebook:julianotebook",
        "onNotebook:jupyter-notebook"
    ],
    "main": "./dist/extension",
    "contributes": {
        "grammars": [
            {
                "language": "juliamarkdown",
                "scopeName": "text.html.markdown.julia",
                "path": "./syntaxes/juliamarkdown.json"
            },
            {
                "scopeName": "markdown.julia.codeblock",
                "path": "./syntaxes/juliacodeblock.json",
                "injectTo": [
                    "text.html.markdown"
                ],
                "embeddedLanguages": {
                    "meta.embedded.block.julia": "julia"
                }
            }
        ],
        "commands": [
            {
                "command": "language-julia.refreshLanguageServer",
                "title": "Julia: Re-Index Language Server Cache"
            },
            {
                "command": "language-julia.restartLanguageServer",
                "title": "Julia: Restart Language Server"
            },
            {
                "command": "language-julia.openPackageDirectory",
                "title": "Julia: Open Package Directory in New Window"
            },
            {
                "command": "language-julia.tagNewPackageVersion",
                "title": "Julia: Tag new package version (experimental)"
            },
            {
                "command": "language-julia.changeCurrentEnvironment",
                "title": "Julia: Change Current Environment"
            },
            {
                "command": "language-julia.startREPL",
                "title": "Julia: Start REPL"
            },
            {
                "command": "language-julia.connectREPL",
                "title": "Julia: Connect external REPL"
            },
            {
                "command": "language-julia.stopREPL",
                "title": "Julia: Stop REPL"
            },
            {
                "command": "language-julia.executeCodeBlockOrSelection",
                "title": "Julia: Execute Code in REPL"
            },
            {
                "command": "language-julia.executeJuliaCodeInREPL",
                "title": "Julia: Send Current Line or Selection to REPL"
            },
            {
                "command": "language-julia.executeCodeBlockOrSelectionAndMove",
                "title": "Julia: Execute Code in REPL and Move"
            },
            {
                "command": "language-julia.executeFile",
                "title": "Julia: Execute File in REPL",
                "icon": "$(play)"
            },
            {
                "command": "language-julia.interrupt",
                "title": "Julia: Interrupt Execution"
            },
            {
                "command": "language-julia.toggleLinter",
                "title": "Julia: Toggle Linter"
            },
            {
                "command": "language-julia.weave-open-preview",
                "title": "Julia Weave: Open Preview"
            },
            {
                "command": "language-julia.weave-open-preview-side",
                "title": "Julia Weave: Open Preview to the Side"
            },
            {
                "command": "language-julia.weave-save",
                "title": "Julia Weave: Save to File..."
            },
            {
                "command": "language-julia.show-documentation",
                "title": "Julia: Show Documentation"
            },
            {
                "command": "language-julia.show-documentation-pane",
                "title": "Julia: Show Documentation Pane"
            },
            {
                "command": "language-julia.show-plot-navigator",
                "title": "Julia: Show Plot Navigator"
            },
            {
                "command": "language-julia.browse-back-documentation",
                "title": "Julia: Browse Back Documentation",
                "icon": "$(arrow-left)"
            },
            {
                "command": "language-julia.browse-forward-documentation",
                "title": "Julia: Browse Forward Documentation",
                "icon": "$(arrow-right)"
            },
            {
                "command": "language-julia.show-plotpane",
                "title": "Julia: Show Plot"
            },
            {
                "command": "language-julia.plotpane-next",
                "title": "Julia: Show Next Plot",
                "icon": "$(arrow-right)"
            },
            {
                "command": "language-julia.plotpane-previous",
                "title": "Julia: Show Previous Plot",
                "icon": "$(arrow-left)"
            },
            {
                "command": "language-julia.plotpane-first",
                "title": "Julia: Show First Plot"
            },
            {
                "command": "language-julia.plotpane-last",
                "title": "Julia: Show Last Plot"
            },
            {
                "command": "language-julia.plotpane-delete",
                "title": "Julia: Delete plot",
                "icon": "$(trash)"
            },
            {
                "command": "language-julia.plotpane-delete-all",
                "title": "Julia: Delete All Plots"
            },
            {
                "command": "language-julia.executeCell",
                "title": "Julia: Execute Code Cell in REPL"
            },
            {
                "command": "language-julia.executeCellAndMove",
                "title": "Julia: Execute Code Cell in REPL and Move"
            },
            {
                "command": "language-julia.moveCellUp",
                "title": "Julia: Move to Previous Cell"
            },
            {
                "command": "language-julia.moveCellDown",
                "title": "Julia: Move to Next Cell"
            },
            {
                "command": "language-julia.selectBlock",
                "title": "Julia: Select Code Block"
            },
            {
                "command": "language-julia.showInVSCode",
                "title": "Open in VS Code",
                "icon": "$(open-preview)"
            },
            {
                "command": "language-julia.clearAllInlineResults",
                "title": "Julia: Clear All Inline Results"
            },
            {
                "command": "language-julia.clearAllInlineResultsInEditor",
                "title": "Julia: Clear Inline Results In Editor"
            },
            {
                "command": "language-julia.clearCurrentInlineResult",
                "title": "Julia: Clear Current Inline Result"
            },
            {
                "command": "language-julia.chooseModule",
                "title": "Julia: Select Current Module"
            },
            {
                "command": "language-julia.runEditorContents",
                "title": "Julia: Run File in New Process",
                "icon": "$(play)"
            },
            {
                "command": "language-julia.debugEditorContents",
                "title": "Julia: Debug File in New Process",
                "icon": "$(debug-alt)"
            },
            {
                "command": "language-julia.cdHere",
                "title": "Julia: Change to This Directory"
            },
            {
                "command": "language-julia.activateHere",
                "title": "Julia: Activate This Environment"
            },
            {
                "command": "language-julia.activateFromDir",
                "title": "Julia: Activate Parent Environment"
            },
            {
                "command": "language-julia.switchToInterpreted",
                "title": "Remove from compiled modules/functions",
                "icon": "$(remove)"
            },
            {
                "command": "language-julia.switchToCompiled",
                "title": "Julia: Add to compiled modules/functions",
                "icon": "$(add)"
            },
            {
                "command": "language-julia.switchAllToInterpreted",
                "title": "Julia: Switch all to interpreted"
            },
            {
                "command": "language-julia.switchAllToCompiled",
                "title": "Julia: Switch all to compiled",
                "icon": "$(diff-added)"
            },
            {
                "command": "language-julia.apply-compiled-defaults",
                "title": "Julia: Apply default compiled modules/functions"
            },
            {
                "command": "language-julia.reset-compiled",
                "title": "Julia: Clear compiled modules/functions",
                "icon": "$(remove)"
            },
            {
                "command": "language-julia.refreshCompiled",
                "title": "Julia: Refresh Compiled/Interpreted Pane"
            },
            {
                "command": "language-julia.set-compiled-for-name",
                "title": "Julia: Add symbol to compiled modules/functions",
                "icon": "$(add)"
            },
            {
                "command": "language-julia.set-current-as-default-compiled",
                "title": "Julia: Set current compiled modules/functions as default"
            },
            {
                "command": "language-julia.enable-compiled-mode",
                "title": "Julia: Enable Compiled Mode for the debugger",
                "icon": "$(debug-breakpoint)"
            },
            {
                "command": "language-julia.disable-compiled-mode",
                "title": "Julia: Disable Compiled Mode for the debugger",
                "icon": "$(debug-breakpoint-unverified)"
            }
        ],
        "menus": {
            "explorer/context": [
                {
                    "when": "resourceLangId == julia",
                    "command": "language-julia.executeFile",
                    "group": "julia"
                },
                {
                    "command": "language-julia.cdHere",
                    "group": "julia",
                    "when": "hasJuliaREPL"
                },
                {
                    "command": "language-julia.activateHere",
                    "group": "julia",
                    "when": "hasJuliaREPL"
                },
                {
                    "command": "language-julia.activateFromDir",
                    "group": "julia",
                    "when": "hasJuliaREPL"
                }
            ],
            "editor/title": [
                {
                    "command": "language-julia.browse-back-documentation",
                    "when": "juliaDocumentationPaneActive",
                    "group": "navigation@-2"
                },
                {
                    "command": "language-julia.browse-forward-documentation",
                    "when": "juliaDocumentationPaneActive",
                    "group": "navigation@-1"
                },
                {
                    "when": "jlplotpaneFocus",
                    "command": "language-julia.plotpane-delete",
                    "group": "navigation@0"
                },
                {
                    "when": "jlplotpaneFocus",
                    "command": "language-julia.plotpane-next",
                    "group": "navigation@-1"
                },
                {
                    "when": "jlplotpaneFocus",
                    "command": "language-julia.plotpane-previous",
                    "group": "navigation@-2"
                },
                {
                    "when": "jlplotpaneFocus",
                    "command": "language-julia.plotpane-delete-all"
                },
                {
                    "command": "language-julia.clearAllInlineResultsInEditor",
                    "when": "editorLangId == julia"
                },
                {
                    "command": "language-julia.cdHere",
                    "group": "julia"
                },
                {
                    "command": "language-julia.activateHere",
                    "group": "julia"
                },
                {
                    "command": "language-julia.activateFromDir",
                    "group": "julia"
                }
            ],
            "editor/title/run": [
                {
                    "command": "language-julia.executeFile",
                    "when": "resourceLangId == julia",
                    "group": "Julia@10"
                },
                {
                    "command": "language-julia.runEditorContents",
                    "when": "resourceLangId == julia",
                    "group": "Julia@20"
                },
                {
                    "command": "language-julia.debugEditorContents",
                    "when": "resourceLangId == julia",
                    "group": "Julia@30"
                }
            ],
            "commandPalette": [
                {
                    "when": "false",
                    "command": "language-julia.plotpane-delete-all"
                },
                {
                    "when": "false",
                    "command": "language-julia.plotpane-delete"
                },
                {
                    "when": "false",
                    "command": "language-julia.plotpane-next"
                },
                {
                    "when": "false",
                    "command": "language-julia.plotpane-first"
                },
                {
                    "when": "false",
                    "command": "language-julia.plotpane-last"
                },
                {
                    "when": "false",
                    "command": "language-julia.plotpane-previous"
                }
            ],
            "view/item/context": [
                {
                    "command": "language-julia.showInVSCode",
                    "when": "view == REPLVariables && viewItem == globalvariable",
                    "group": "inline"
                },
                {
                    "command": "language-julia.switchToInterpreted",
                    "when": "view == debugger-compiled && viewItem =~ /\\bcompiled\\b/",
                    "group": "inline@1"
                },
                {
                    "command": "language-julia.switchToCompiled",
                    "when": "view == debugger-compiled && viewItem =~ /\\binterpreted\\b/",
                    "group": "inline@1"
                },
                {
                    "command": "language-julia.switchAllToCompiled",
                    "when": "view == debugger-compiled && viewItem =~ /\\binterpreted\\b/ && viewItem =~ /\\bhasChildren\\b/",
                    "group": "inline@2"
                },
                {
                    "command": "language-julia.reset-compiled",
                    "when": "view == debugger-compiled && viewItem == isRootCompiled",
                    "group": "inline"
                }
            ],
            "view/title": [
                {
                    "command": "language-julia.browse-back-documentation",
                    "when": "view == julia-documentation",
                    "group": "navigation"
                },
                {
                    "command": "language-julia.browse-forward-documentation",
                    "when": "view == julia-documentation",
                    "group": "navigation"
                },
                {
                    "command": "language-julia.apply-compiled-defaults",
                    "when": "view == debugger-compiled",
                    "group": "menu"
                },
                {
                    "command": "language-julia.reset-compiled",
                    "when": "view == debugger-compiled",
                    "group": "menu"
                },
                {
                    "command": "language-julia.set-current-as-default-compiled",
                    "when": "view == debugger-compiled",
                    "group": "menu"
                },
                {
                    "command": "language-julia.set-compiled-for-name",
                    "when": "view == debugger-compiled",
                    "group": "navigation"
                },
                {
                    "command": "language-julia.disable-compiled-mode",
                    "when": "view == debugger-compiled && juliaCompiledMode == true",
                    "group": "navigation"
                },
                {
                    "command": "language-julia.enable-compiled-mode",
                    "when": "view == debugger-compiled && juliaCompiledMode == false",
                    "group": "navigation"
                }
            ],
            "editor/context": [
                {
                    "command": "language-julia.show-documentation",
                    "when": "editorLangId == julia",
                    "group": "z_commands"
                }
            ]
        },
        "keybindings": [
            {
                "command": "language-julia.executeJuliaCodeInREPL",
                "key": "ctrl+Enter",
                "when": "editorTextFocus && editorLangId == julia && activeEditor != workbench.editor.notebook"
            },
            {
                "command": "language-julia.executeCodeBlockOrSelectionAndMove",
                "key": "alt+Enter",
                "when": "editorTextFocus && editorLangId == julia"
            },
            {
                "command": "language-julia.interrupt",
                "key": "Ctrl+C",
                "when": "terminalFocus && isJuliaREPL && isJuliaEvaluating"
            },
            {
                "command": "language-julia.executeCellAndMove",
                "key": "shift+Enter",
                "when": "editorTextFocus && editorLangId == julia && activeEditor != workbench.editor.notebook"
            },
            {
                "command": "language-julia.clearCurrentInlineResult",
                "key": "Ctrl+I Ctrl+D",
                "when": "editorTextFocus && !editorHasSelection && !findWidgetVisible && !markerNavigationVisible && !parameterHintsVisible && !inSnippetMode && !isInEmbeddedEditor && !suggestWidgetVisible && !onTypeRenameInputVisible && !renameInputVisible && editorLangId == julia && juliaHasInlineResult"
            },
            {
                "command": "language-julia.clearAllInlineResultsInEditor",
                "key": "ctrl+I ctrl+C",
                "when": "editorTextFocus && editorLangId == julia"
            },
            {
                "command": "language-julia.chooseModule",
                "key": "Alt+J Alt+M",
                "when": "editorTextFocus && editorLangId == julia"
            },
            {
                "command": "language-julia.startREPL",
                "key": "Alt+J Alt+O"
            },
            {
                "command": "language-julia.stopREPL",
                "key": "Alt+J Alt+K"
            },
            {
                "command": "language-julia.changeCurrentEnvironment",
                "key": "Alt+J Alt+E",
                "when": "editorTextFocus && editorLangId == julia"
            },
            {
                "command": "language-julia.executeJuliaCodeInREPL",
                "key": "ctrl+Enter",
                "when": "editorTextFocus && editorLangId == juliamarkdown"
            },
            {
                "command": "language-julia.show-documentation",
                "key": "alt+J alt+D",
                "when": "editorTextFocus && editorLangId == julia"
            },
            {
                "command": "language-julia.browse-back-documentation",
                "key": "left",
                "when": "juliaDocumentationPaneActive"
            },
            {
                "command": "language-julia.browse-forward-documentation",
                "key": "right",
                "when": "juliaDocumentationPaneActive"
            },
            {
                "command": "language-julia.plotpane-previous",
                "key": "left",
                "when": "jlplotpaneFocus"
            },
            {
                "command": "language-julia.plotpane-previous",
                "key": "up",
                "when": "jlplotpaneFocus"
            },
            {
                "command": "language-julia.plotpane-previous",
                "key": "pageup",
                "when": "jlplotpaneFocus"
            },
            {
                "command": "language-julia.plotpane-next",
                "key": "right",
                "when": "jlplotpaneFocus"
            },
            {
                "command": "language-julia.plotpane-next",
                "key": "down",
                "when": "jlplotpaneFocus"
            },
            {
                "command": "language-julia.plotpane-next",
                "key": "pagedown",
                "when": "jlplotpaneFocus"
            },
            {
                "command": "language-julia.plotpane-first",
                "key": "home",
                "when": "jlplotpaneFocus"
            },
            {
                "command": "language-julia.plotpane-last",
                "key": "end",
                "when": "jlplotpaneFocus"
            },
            {
                "command": "language-julia.plotpane-delete",
                "key": "delete",
                "when": "jlplotpaneFocus"
            },
            {
                "command": "language-julia.plotpane-delete-all",
                "key": "shift+delete",
                "when": "jlplotpaneFocus"
            }
        ],
        "configuration": {
            "type": "object",
            "title": "Julia",
            "properties": {
                "julia.executablePath": {
                    "type": "string",
                    "default": "",
                    "description": "Points to the julia executable.",
                    "scope": "machine"
                },
                "julia.lint.run": {
                    "type": "boolean",
                    "default": true,
                    "description": "Run the linter on active files."
                },
                "julia.lint.missingrefs": {
                    "type": "string",
                    "default": "none",
                    "enum": [
                        "none",
                        "symbols",
                        "all"
                    ],
                    "description": "Highlight unknown symbols. The `symbols` option will not mark unknown fields."
                },
                "julia.lint.disabledDirs": {
                    "type": "array",
                    "default": [
                        "docs",
                        "test"
                    ],
                    "markdownDescription": "Specifies sub-directories in [a package directory](https://docs.julialang.org/en/v1/manual/code-loading/#Package-directories-1) where only basic linting is. This drastically lowers the chance for false positives."
                },
                "julia.lint.call": {
                    "type": "boolean",
                    "default": true,
                    "description": "This compares  call signatures against all known methods for the called function. Calls with too many or too few arguments, or unknown keyword parameters are highlighted."
                },
                "julia.lint.iter": {
                    "type": "boolean",
                    "default": true,
                    "description": "Check iterator syntax of loops. Will identify, for example, attempts to iterate over single values."
                },
                "julia.lint.nothingcomp": {
                    "type": "boolean",
                    "default": true,
                    "description": "Check for use of `==` rather than `===` when comparing against `nothing`. "
                },
                "julia.lint.constif": {
                    "type": "boolean",
                    "default": true,
                    "description": "Check for constant conditionals in if statements that result in branches never being reached.."
                },
                "julia.lint.lazy": {
                    "type": "boolean",
                    "default": true,
                    "description": "Check for deterministic lazy boolean operators."
                },
                "julia.lint.datadecl": {
                    "type": "boolean",
                    "default": true,
                    "description": "Check variables used in type declarations are datatypes."
                },
                "julia.lint.typeparam": {
                    "type": "boolean",
                    "default": true,
                    "description": "Check parameters declared in `where` statements or datatype declarations are used."
                },
                "julia.lint.modname": {
                    "type": "boolean",
                    "default": true,
                    "description": "Check submodule names do not shadow their parent's name."
                },
                "julia.lint.pirates": {
                    "type": "boolean",
                    "default": true,
                    "description": "Check for type piracy - the overloading of external functions with methods specified for external datatypes. 'External' here refers to imported code."
                },
                "julia.lint.useoffuncargs": {
                    "type": "boolean",
                    "default": true,
                    "description": "Check that all declared arguments are used within the function body."
                },
                "julia.enableCrashReporter": {
                    "type": [
                        "boolean",
                        "null"
                    ],
                    "default": null,
                    "description": "Enable crash reports to be sent to the julia VS Code extension developers.",
                    "scope": "window"
                },
                "julia.enableTelemetry": {
                    "type": [
                        "boolean",
                        "null"
                    ],
                    "default": null,
                    "description": "Enable usage data and errors to be sent to the julia VS Code extension developers.",
                    "scope": "window"
                },
                "julia.trace.server": {
                    "type": "string",
                    "default": "off",
                    "enum": [
                        "off",
                        "messages",
                        "verbose"
                    ],
                    "description": "Traces the communication between VS Code and the language server.",
                    "scope": "window"
                },
                "julia.useRevise": {
                    "type": "boolean",
                    "default": true,
                    "description": "Load Revise.jl on startup of the REPL."
                },
                "julia.usePlotPane": {
                    "type": "boolean",
                    "default": true,
                    "description": "Display plots within VS Code. Might require a restart of the Julia process."
                },
                "julia.focusPlotNavigator": {
                    "type": "boolean",
                    "default": false,
                    "description": "Whether to automatically show the plot navigator when plotting."
                },
                "julia.useProgressFrontend": {
                    "type": "boolean",
                    "default": true,
                    "markdownDescription": "Display [progress bars](https://github.com/JunoLab/ProgressLogging.jl) within VS Code."
                },
                "julia.additionalArgs": {
                    "type": "array",
                    "default": [],
                    "description": "Additional Julia arguments."
                },
                "julia.environmentPath": {
                    "type": [
                        "string",
                        "null"
                    ],
                    "default": null,
                    "description": "Path to a julia environment. VS Code needs to be reloaded for changes to take effect.",
                    "scope": "window"
                },
                "julia.useCustomSysimage": {
                    "type": "boolean",
                    "default": false,
                    "description": "Use an existing custom sysimage when starting the REPL",
                    "scope": "application"
                },
                "julia.NumThreads": {
                    "type": [
                        "integer",
                        "null"
                    ],
                    "default": null,
                    "scope": "machine-overridable",
                    "description": "Number of threads to use for Julia processes."
                },
                "julia.editor": {
                    "type": [
                        "string",
                        "null"
                    ],
                    "default": null,
                    "markdownDescription": "Command to open files from the REPL (via setting the `JULIA_EDITOR` environment variable). Defaults to `code`/`code-insiders` if unset."
                },
                "julia.format.indent": {
                    "type": "integer",
                    "default": 4,
                    "description": "Indent size for formatting.",
                    "scope": "window"
                },
                "julia.format.indents": {
                    "type": "boolean",
                    "default": true,
                    "description": "Format file indents.",
                    "scope": "window"
                },
                "julia.format.ops": {
                    "type": "boolean",
                    "default": true,
                    "description": "Format whitespace around operators.",
                    "scope": "window"
                },
                "julia.format.tuples": {
                    "type": "boolean",
                    "default": true,
                    "description": "Format tuples.",
                    "scope": "window"
                },
                "julia.format.curly": {
                    "type": "boolean",
                    "default": true,
                    "description": "Format braces.",
                    "scope": "window"
                },
                "julia.format.calls": {
                    "type": "boolean",
                    "default": true,
                    "description": "Format function calls.",
                    "scope": "window"
                },
                "julia.format.iterOps": {
                    "type": "boolean",
                    "default": true,
                    "description": "Format loop iterators.",
                    "scope": "window"
                },
                "julia.format.comments": {
                    "type": "boolean",
                    "default": true,
                    "description": "Format comments.",
                    "scope": "window"
                },
                "julia.format.docs": {
                    "type": "boolean",
                    "default": true,
                    "description": "Format inline documentation.",
                    "scope": "window"
                },
                "julia.format.keywords": {
                    "type": "bool",
                    "default": true,
                    "description": "Ensure single spacing following keywords.",
                    "scope": "window"
                },
                "julia.format.kwarg": {
                    "type": "string",
                    "default": "none",
                    "description": "Format whitespace around function keyword arguments.",
                    "enum": [
                        "none",
                        "single",
                        "off"
                    ],
                    "scope": "window"
                },
                "julia.completionmode": {
                    "type": "string",
                    "default": "import",
                    "description": "Sets the mode for completions.",
                    "enum": [
                        "exportedonly",
                        "import",
                        "qualify"
                    ],
                    "enumDescriptions": [
                        "Show completions for the current namespace.",
                        "Show completions for the current namespace and unexported variables of `using`ed modules. Selection of an unexported variable will result in the automatic insertion of an explicit `using` statement.",
                        "Show completions for the current namespace and unexported variables of `using`ed modules. Selection of an unexported variable will complete to a qualified variable name."
                    ],
                    "scope": "window"
                },
                "julia.execution.resultType": {
                    "type": "string",
                    "default": "REPL",
                    "description": "Specifies how to show inline execution results",
                    "enum": [
                        "REPL",
                        "inline",
                        "inline, errors in REPL",
                        "both"
                    ],
                    "enumDescriptions": [
                        "Shows inline execution results in REPL",
                        "Shows inline execution results as inline bubbles",
                        "Shows inline execution results in REPL and inline bubbles"
                    ]
                },
                "julia.execution.inlineResults.colors": {
                    "type": "object",
                    "default": {},
                    "markdownDescription": "Customizes the colors of inline results when they are displayed in the editor. \n* Available keys for this setting are : \n\t* `foreground`: foreground text color\n\t* `foreground-light`: foreground text color in light themes \n\t* `foreground-dark`: foreground text color in dark themes\n\t* `background`: background color\n\t* `background-light`: background color in light themes\n\t* `background-dark`: background color in dark themes\n\t* `accent`: accent color for normal execution results\n\t* `accent-error`: accent color for error execution results \n* Accepted values are: \n\t* valid CSS color strings\n\t* VS Code [Theme Colors](https://code.visualstudio.com/api/references/theme-color), prefixed by `vscode.` (i.e. `vscode.editor.foreground`)",
                    "scope": "window"
                },
                "julia.execution.codeInREPL": {
                    "type": "boolean",
                    "default": false,
                    "description": "Print executed code in REPL and append it to the REPL history.",
                    "scope": "window"
                },
                "julia.packageServer": {
                    "type": "string",
                    "default": "",
                    "markdownDescription": "Julia package server. Set's the `JULIA_PKG_SERVER` environment variable *before* starting a Julia process. Leave this empty to use the systemwide default. Requires a restart of the Julia process.",
                    "scope": "machine-overridable"
                },
                "julia.liveTestFile": {
                    "type": "string",
                    "default": "test/runtests.jl",
                    "description": "A workspace relative path to a Julia file that contains the tests that should be run for live testing.",
                    "scope": "window"
                },
                "julia.persistentSession.enabled": {
                    "type": "boolean",
                    "default": false,
                    "scope": "machine-overridable",
                    "markdownDescription": "Experimental: Starts the interactive Julia session in a persistent `tmux` session. Note that `tmux` must be available in the shell defined below."
                },
                "julia.persistentSession.shell": {
                    "type": "string",
                    "default": "/bin/sh",
                    "scope": "machine-overridable",
                    "description": "Shell used to start the persistent session."
                },
                "julia.persistentSession.shellExecutionArgument": {
                    "type": "string",
                    "default": "-c",
                    "scope": "machine-overridable",
                    "markdownDescription": "Argument to execute code in the configured shell, e.g. `-c` for sh-likes or `/c` for `cmd`."
                },
                "julia.persistentSession.tmuxSessionName": {
                    "type": "string",
                    "default": "julia_vscode",
                    "scope": "machine-overridable",
                    "markdownDescription": "Name of the `tmux` session."
                },
                "julia.deleteJuliaCovFiles": {
                    "type": "boolean",
                    "default": "true",
                    "description": "Delete Julia .cov files when running tests with coverage, leaving only a .lcov file behind.",
                    "scope": "window"
                },
                "julia.debuggerDefaultCompiled": {
                    "type": "array",
                    "default": [
                        "Base.",
                        "-Base.!",
                        "-Base.all",
                        "-Base.all!",
                        "-Base.any",
                        "-Base.any!",
                        "-Base.cd",
                        "-Base.iterate",
                        "-Base.collect",
                        "-Base.collect_similar",
                        "-Base._collect",
                        "-Base.collect_to!",
                        "-Base.collect_to_with_first!",
                        "-Base.filter",
                        "-Base.filter!",
                        "-Base.foreach",
                        "-Base.findall",
                        "-Base.findfirst",
                        "-Base.findlast",
                        "-Base.findnext",
                        "-Base.findprev",
                        "-Base.Generator",
                        "-Base.map",
                        "-Base.map!",
                        "-Base.maximum!",
                        "-Base.minimum!",
                        "-Base.mktemp",
                        "-Base.mktempdir",
                        "-Base.open",
                        "-Base.prod!",
                        "-Base.redirect_stderr",
                        "-Base.redirect_stdin",
                        "-Base.redirect_stdout",
                        "-Base.reenable_sigint",
                        "-Base.setindex!",
                        "-Base.setprecision",
                        "-Base.setrounding",
                        "-Base.show",
                        "-Base.sprint",
                        "-Base.sum",
                        "-Base.sum!",
                        "-Base.task_local_storage",
                        "-Base.timedwait",
                        "-Base.withenv",
                        "Core",
                        "Core.Compiler.",
                        "Core.IR",
                        "Core.Intrinsics",
                        "DelimitedFiles",
                        "Distributed",
                        "LinearAlgebra.",
                        "Serialization",
                        "Statistics",
                        "-Statistics.mean",
                        "SparseArrays",
                        "Mmap"
                    ],
                    "description": "Functions or modules that are set to compiled mode when setting the defaults.",
                    "scope": "window"
                }
            }
        },
        "configurationDefaults": {
            "[julia]": {
                "editor.quickSuggestions": true,
                "editor.wordSeparators": "`~#$%^&*()-=+[{]}\\|;:'\",.<>/?"
            }
        },
        "taskDefinitions": [
            {
                "type": "julia",
                "required": [
                    "command"
                ],
                "properties": {
                    "command": {
                        "type": "string"
                    }
                }
            }
        ],
        "viewsContainers": {
            "activitybar": [
                {
                    "id": "julia-explorer",
                    "title": "Julia",
                    "icon": "images/julia-dots-outline.svg"
                }
            ]
        },
        "views": {
            "julia-explorer": [
                {
                    "type": "tree",
                    "id": "REPLVariables",
                    "name": "Workspace"
                },
                {
                    "type": "webview",
                    "id": "julia-documentation",
                    "name": "Documentation"
                },
                {
                    "type": "webview",
                    "id": "julia-plot-navigator",
                    "name": "Plot Navigator"
                }
            ],
            "debug": [
                {
                    "type": "tree",
                    "id": "debugger-compiled",
                    "name": "Julia: Compiled Code"
                }
            ]
        },
        "breakpoints": [
            {
                "language": "julia"
            }
        ],
        "debuggers": [
            {
                "type": "julia",
                "label": "Julia",
                "languages": [
                    "julia"
                ],
                "configurationAttributes": {
                    "launch": {
                        "required": [
                            "program"
                        ],
                        "properties": {
                            "program": {
                                "type": "string",
                                "description": "Absolute path to a Julia script.",
                                "default": "${file}"
                            },
                            "stopOnEntry": {
                                "type": "boolean",
                                "description": "Automatically stop after launch.",
                                "default": false
                            },
                            "cwd": {
                                "type": "string",
                                "description": "Absolute path to the working directory of the program being debugged. Default is the root directory of the file (leave empty).",
                                "default": "${workspaceFolder}"
                            },
                            "args": {
                                "type": "array",
                                "description": "Command line arguments passed to the program",
                                "default": [],
                                "items": {
                                    "type": "string"
                                }
                            },
                            "juliaEnv": {
                                "type": "string",
                                "description": "Absolute path to the Julia environment.",
                                "default": "${command:activeJuliaEnvironment}"
                            }
                        }
                    }
                },
                "initialConfigurations": [
                    {
                        "type": "julia",
                        "request": "launch",
                        "name": "Run active Julia file",
                        "program": "${file}",
                        "stopOnEntry": false,
                        "cwd": "${workspaceFolder}",
                        "juliaEnv": "${command:activeJuliaEnvironment}"
                    }
                ],
                "configurationSnippets": [
                    {
                        "label": "Julia Debug: Launch",
                        "description": "A new configuration for launch a Julia debug program",
                        "body": {
                            "type": "julia",
                            "request": "launch",
                            "name": "${2:Launch Program}",
                            "program": "^\"\\${workspaceFolder}/${1:Program}\"",
                            "stopOnEntry": false
                        }
                    },
                    {
                        "label": "Julia Debug: Launch tests",
                        "description": "A new configuration for launch Julia tests",
                        "body": {
                            "type": "julia",
                            "request": "launch",
                            "name": "Launch Julia tests",
                            "program": "^\"\\${workspaceFolder}/test/runtests.jl\"",
                            "stopOnEntry": true
                        }
                    }
                ],
                "variables": {
                    "activeJuliaEnvironment": "language-julia.debug.getActiveJuliaEnvironment"
                }
            }
        ]
    },
    "scripts": {
        "vscode:prepublish": "webpack --mode production",
        "webpack": "webpack --mode development",
        "webpack-dev": "webpack --mode development --watch",
        "eslint": "eslint --ext .ts --fix .",
        "eslint-dry-run": "eslint --ext .ts --fix-dry-run .",
        "compile": "tsc -p ./",
        "compile-dry-run": "tsc -p ./ --noEmit --pretty",
        "watch": "tsc -watch -p ./",
        "test": "node ./out/test/runTest.js",
        "initialsetup": "npm i && git submodule init && git submodule update",
        "update2latest": "git pull && git submodule init && git submodule update && npm install --no-save && npm run compile && npm run webpack",
        "package": "vsce package",
        "updatedeps": "npm run compile && node ./out/scripts/updateDeps.js"
    },
    "dependencies": {
        "@traptitech/markdown-it-katex": "^3.4.3",
        "@types/applicationinsights": "^0.20.0",
        "@types/child-process-promise": "^2.2.1",
<<<<<<< HEAD
=======
        "@types/vscode": "^1.56.0",
>>>>>>> c8f539d2
        "applicationinsights": "^1.8.10",
        "async-child-process": "^v1.1.1",
        "async-file": "^v2.0.2",
        "await-notify": "^1.0.1",
        "child-process-promise": "^v2.2.1",
        "markdown-it": "^12.0.6",
        "markdown-it-footnote": "^3.0.3",
        "promised-temp": "^v0.1.0",
        "uuidv4": "^6.2.10",
        "vscode-debugadapter": "^1.47.0",
        "vscode-jsonrpc": "^6.0.0",
        "vscode-languageclient": "^7.0.0",
        "which": "^2.0.2"
    },
    "devDependencies": {
        "@types/download": "^6.2.4",
<<<<<<< HEAD
        "@types/markdown-it": "^12.0.1",
        "@types/mocha": "^8.2.1",
        "@types/node": "^12.20.5",
        "@types/semver": "^7.3.4",
        "@types/vscode": "^1.57.0",
        "@typescript-eslint/parser": "^4.17.0",
=======
        "@types/markdown-it": "^12.0.2",
        "@types/mocha": "^8.2.2",
        "@types/node": "^12.20.15",
        "@types/semver": "^7.3.6",
        "@typescript-eslint/parser": "^4.26.1",
>>>>>>> c8f539d2
        "download": "^8.0.0",
        "eslint": "^7.28.0",
        "mocha": "^8.4.0",
        "semver": "^7.3.5",
        "ts-loader": "^8.3.0",
        "typescript": "^4.3.2",
        "vsce": "^1.93.0",
        "vscode-test": "^1.5.2",
        "webpack": "^4.46.0",
        "webpack-cli": "^3.3.12"
    }
}<|MERGE_RESOLUTION|>--- conflicted
+++ resolved
@@ -1185,10 +1185,6 @@
         "@traptitech/markdown-it-katex": "^3.4.3",
         "@types/applicationinsights": "^0.20.0",
         "@types/child-process-promise": "^2.2.1",
-<<<<<<< HEAD
-=======
-        "@types/vscode": "^1.56.0",
->>>>>>> c8f539d2
         "applicationinsights": "^1.8.10",
         "async-child-process": "^v1.1.1",
         "async-file": "^v2.0.2",
@@ -1205,20 +1201,12 @@
     },
     "devDependencies": {
         "@types/download": "^6.2.4",
-<<<<<<< HEAD
-        "@types/markdown-it": "^12.0.1",
-        "@types/mocha": "^8.2.1",
-        "@types/node": "^12.20.5",
-        "@types/semver": "^7.3.4",
         "@types/vscode": "^1.57.0",
-        "@typescript-eslint/parser": "^4.17.0",
-=======
         "@types/markdown-it": "^12.0.2",
         "@types/mocha": "^8.2.2",
         "@types/node": "^12.20.15",
         "@types/semver": "^7.3.6",
         "@typescript-eslint/parser": "^4.26.1",
->>>>>>> c8f539d2
         "download": "^8.0.0",
         "eslint": "^7.28.0",
         "mocha": "^8.4.0",
