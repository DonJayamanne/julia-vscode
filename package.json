--- conflicted
+++ resolved
@@ -554,7 +554,6 @@
                 }
             }
         ],
-<<<<<<< HEAD
         "views": {
             "explorer": [
                 {
@@ -562,8 +561,7 @@
                     "name": "Julia Workspace"
                 }
             ]
-        }
-=======
+        },
         "breakpoints": [
             {
                 "language": "julia"
@@ -653,7 +651,6 @@
                 }
             }
         ]
->>>>>>> 30c271df
     },
     "scripts": {
         "vscode:prepublish": "webpack --mode production",
