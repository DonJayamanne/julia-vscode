--- conflicted
+++ resolved
@@ -327,13 +327,8 @@
             },
             {
                 "command": "language-julia.clearCurrentInlineResult",
-<<<<<<< HEAD
-                "key": "ctrl+i ctrl+d",
-                "when": "editorTextFocus && editorLangId == julia"
-=======
                 "key": "Ctrl+I Ctrl+D",
                 "when": "editorTextFocus && !editorHasSelection && !findWidgetVisible && !markerNavigationVisible && !parameterHintsVisible && !inSnippetMode && !isInEmbeddedEditor && !suggestWidgetVisible && !onTypeRenameInputVisible && !renameInputVisible && editorLangId == julia && juliaHasInlineResult"
->>>>>>> cdd2c14b
             },
             {
                 "command": "language-julia.clearAllInlineResultsInEditor",
