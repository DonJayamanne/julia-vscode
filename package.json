{
    "name": "language-julia",
    "displayName": "julia",
    "description": "julia language support",
    "version": "0.6.0-alpha",
    "publisher": "julialang",
    "engines": {
        "vscode": "^1.7.0"
    },
    "license": "SEE LICENSE IN LICENSE",
    "bugs": {
        "url": "https://github.com/JuliaEditorSupport/julia-vscode/issues"
    },
    "homepage": "https://github.com/JuliaEditorSupport/julia-vscode/blob/master/README.md",
    "repository": {
        "type": "git",
        "url": "https://github.com/JuliaEditorSupport/julia-vscode.git"
    },
    "icon": "images/julia-logo.svg",
    "categories": [
        "Languages",
        "Snippets",
        "Linters"
    ],
    "activationEvents": [
        "onCommand:language-julia.openPackageDirectory",
        "onCommand:language-julia.startREPL",
        "onCommand:language-julia.executeJuliaCodeInREPL",
        "onCommand:language-julia.runTests",
        "onCommand:language-julia.weave",
        "onLanguage:julia"
    ],
    "main": "./out/src/extension",
    "contributes": {
        "languages": [
            {
                "id": "julia",
                "aliases": [
                    "julia",
                    "Julia"
                ],
                "extensions": [
                    ".jl"
                ],
                "configuration": "./julia.configuration.json"
            },
            {
                "id": "juliamarkdown",
                "aliases": [
                    "julia Markdown",
                    "juliamarkdown"
                ],
                "extensions": [
                    ".jmd"
                ]
            }
        ],
        "grammars": [
            {
                "language": "julia",
                "scopeName": "source.julia",
<<<<<<< HEAD
                "path": "./syntaxes/julia.tmLanguage"
            },
            {
                "language": "juliamarkdown",
                "scopeName": "source.juliamarkdown",
                "path": "./syntaxes/juliamarkdown.json"
=======
                "path": "./syntaxes/julia.json"
>>>>>>> dcfba9c8
            }
        ],
        "snippets": [
            {
                "language": "julia",
                "path": "./snippets/snippets.json"
            }
        ],
        "commands": [
            {
                "command": "language-julia.openPackageDirectory",
                "title": "julia: Open Package Directory in New Window"
            },
            {
                "command": "language-julia.startREPL",
                "title": "julia: Start REPL"
            },
            {
                "command": "language-julia.executeJuliaCodeInREPL",
                "title": "julia: Execute Code"
            },
            {
                "command": "language-julia.runTests",
                "title": "julia: Run tests"
            },
            {
                "command": "language-julia.toggleLinter",
                "title": "julia: Toggle Linter"
            },
            {
                "command": "language-julia.weave",
                "title": "julia: Weave document"
            }
        ],
        "keybindings": [{
            "command": "language-julia.executeJuliaCodeInREPL",
            "key": "ctrl+Enter",
            "when": "editorTextFocus"
        }],
        "configuration": {
            "type": "object",
            "title": "julia configuration",
            "properties": {
                "julia.executablePath": {
                    "type": ["string", "null"],
                    "default": null,
                    "description": "Points to the julia executable."
                },
                "julia.runlinter": {
                    "type": "boolean",
                    "default": true,
                    "description": "Option to automatically run the Linter on active files."
                }
            }
        }
    },
    "scripts": {
        "vscode:prepublish": "tsc -p ./",
        "compile": "tsc -watch -p ./",
        "postinstall": "node ./node_modules/vscode/bin/install"
    },
    "dependencies": {
        "vscode-languageclient": "^2.2.1",
        "child-process-promise": "^v2.2.0",
        "async-file": "^v2.0.2",
        "async-child-process": "^v1.1.1"
    },
    "devDependencies": {
        "typescript": "^2.0.3",
        "vscode": "^1.0.0",
        "mocha": "^2.3.3",
        "@types/node": "^6.0.40",
        "@types/mocha": "^2.2.32"
    }
}<|MERGE_RESOLUTION|>--- conflicted
+++ resolved
@@ -59,16 +59,12 @@
             {
                 "language": "julia",
                 "scopeName": "source.julia",
-<<<<<<< HEAD
-                "path": "./syntaxes/julia.tmLanguage"
+                "path": "./syntaxes/julia.json"
             },
             {
                 "language": "juliamarkdown",
                 "scopeName": "source.juliamarkdown",
                 "path": "./syntaxes/juliamarkdown.json"
-=======
-                "path": "./syntaxes/julia.json"
->>>>>>> dcfba9c8
             }
         ],
         "snippets": [
