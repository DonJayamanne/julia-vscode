--- conflicted
+++ resolved
@@ -2,11 +2,7 @@
     "name": "language-julia",
     "displayName": "Julia",
     "description": "Julia Language Support",
-<<<<<<< HEAD
     "version": "0.15.11",
-=======
-    "version": "0.14.14",
->>>>>>> 0b9ef46d
     "preview": false,
     "publisher": "julialang",
     "engines": {
@@ -657,11 +653,7 @@
         "which": "^1.3.1"
     },
     "devDependencies": {
-<<<<<<< HEAD
-        "@types/mocha": "^7.0.1",
-=======
         "@types/mocha": "^7.0.2",
->>>>>>> 0b9ef46d
         "@types/node": "^12.12.29",
         "download": "^7.1.0",
         "mocha": "^7.1.0",
