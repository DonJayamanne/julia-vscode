{
    "name": "language-julia",
    "displayName": "Julia",
    "description": "Julia Language Support",
    "version": "0.17.0",
    "preview": false,
    "publisher": "julialang",
    "engines": {
        "vscode": "^1.43.0"
    },
    "license": "SEE LICENSE IN LICENSE",
    "bugs": {
        "url": "https://github.com/julia-vscode/julia-vscode/issues"
    },
    "homepage": "https://www.julia-vscode.org/",
    "repository": {
        "type": "git",
        "url": "https://github.com/julia-vscode/julia-vscode.git"
    },
    "icon": "images/julia-logo.png",
    "categories": [
        "Programming Languages",
        "Snippets",
        "Linters",
        "Debuggers"
    ],
    "activationEvents": [
        "onDebugInitialConfigurations",
        "onDebugResolve:julia",
        "onCommand:language-julia.openPackageDirectory",
        "onCommand:language-julia.changeCurrentEnvironment",
        "onCommand:language-julia.startREPL",
        "onCommand:language-julia.executeCodeBlockOrSelection",
        "onCommand:language-julia.executeFile",
        "onCommand:language-julia.toggleLinter",
        "onCommand:language-julia.weave-open-preview",
        "onCommand:language-julia.weave-open-preview-side",
        "onCommand:language-julia.weave-save",
        "onCommand:language-julia.show-plotpane",
        "onCommand:language-julia.executeCell",
        "onCommand:language-julia.executeJuliaBlockInREPL",
        "onCommand:language-julia.selectBlock",
        "onCommand:language-julia.debug.getActiveJuliaEnvironment",
        "onCommand:language-julia.debugEditorContents",
        "onCommand:language-julia.runEditorContents",
        "onLanguage:julia",
        "onLanguage:juliamarkdown",
        "workspaceContains:deps/build.jl",
        "workspaceContains:test/runtests.jl",
        "workspaceContains:benchmark/benchmarks.jl",
        "workspaceContains:docs/make.jl"
    ],
    "main": "./dist/extension",
    "contributes": {
        "languages": [
            {
                "id": "julia",
                "aliases": [
                    "Julia",
                    "julia"
                ],
                "extensions": [
                    ".jl"
                ],
                "firstLine": "^#!\\s*/.*\\bjulia[0-9.-]*\\b",
                "configuration": "./julia.configuration.json"
            },
            {
                "id": "juliamarkdown",
                "aliases": [
                    "Julia Markdown",
                    "juliamarkdown"
                ],
                "extensions": [
                    ".jmd"
                ]
            }
        ],
        "grammars": [
            {
                "language": "julia",
                "scopeName": "source.julia",
                "path": "./syntaxes/julia.json",
                "embeddedLanguages": {
                    "meta.embedded.inline.cpp": "cpp",
                    "meta.embedded.inline.javascript": "javascript",
                    "meta.embedded.inline.markdown": "juliamarkdown",
                    "meta.embedded.inline.python": "python",
                    "meta.embedded.inline.r": "r"
                }
            },
            {
                "language": "juliamarkdown",
                "scopeName": "text.html.markdown.julia",
                "path": "./syntaxes/juliamarkdown.json"
            },
            {
                "scopeName": "markdown.julia.codeblock",
                "path": "./syntaxes/juliacodeblock.json",
                "injectTo": [
                    "text.html.markdown"
                ],
                "embeddedLanguages": {
                    "meta.embedded.block.julia": "julia"
                }
            }
        ],
        "commands": [
            {
                "command": "language-julia.openPackageDirectory",
                "title": "Julia: Open Package Directory in New Window"
            },
            {
                "command": "language-julia.changeCurrentEnvironment",
                "title": "Julia: Change Current Environment"
            },
            {
                "command": "language-julia.startREPL",
                "title": "Julia: Start REPL"
            },
            {
                "command": "language-julia.executeCodeBlockOrSelection",
                "title": "Julia: Execute Code"
            },
            {
                "command": "language-julia.executeJuliaCodeInREPL",
                "title": "Julia: Send Current Line or Selection to REPL"
            },
            {
                "command": "language-julia.executeCodeBlockOrSelectionAndMove",
                "title": "Julia: Execute Code And Move"
            },
            {
                "command": "language-julia.executeFile",
                "title": "Julia: Execute File"
            },
            {
                "command": "language-julia.toggleLinter",
                "title": "Julia: Toggle Linter"
            },
            {
                "command": "language-julia.weave-open-preview",
                "title": "Julia Weave: Open Preview"
            },
            {
                "command": "language-julia.weave-open-preview-side",
                "title": "Julia Weave: Open Preview to the Side"
            },
            {
                "command": "language-julia.weave-save",
                "title": "Julia Weave: Save to File..."
            },
            {
                "command": "language-julia.show-plotpane",
                "title": "Julia: Show Plot"
            },
            {
                "command": "language-julia.plotpane-next",
                "title": "Julia: Show Next Plot",
                "icon": "$(arrow-right)"
            },
            {
                "command": "language-julia.plotpane-previous",
                "title": "Julia: Show Previous Plot",
                "icon": "$(arrow-left)"
            },
            {
                "command": "language-julia.plotpane-first",
                "title": "Julia: Show First Plot"
            },
            {
                "command": "language-julia.plotpane-last",
                "title": "Julia: Show Last Plot"
            },
            {
                "command": "language-julia.plotpane-delete",
                "title": "Julia: Delete plot",
                "icon": "$(trash)"
            },
            {
                "command": "language-julia.plotpane-delete-all",
                "title": "Julia: Delete All Plots"
            },
            {
                "command": "language-julia.executeCell",
                "title": "Julia: Execute Code Cell"
            },
            {
                "command": "language-julia.executeCellAndMove",
                "title": "Julia: Execute Code Cell And Move"
            },
            {
                "command": "language-julia.selectBlock",
                "title": "Julia: Select Code Block"
            },
            {
                "command": "language-julia.showInVSCode",
                "title": "Open in VS Code",
                "icon": "$(open-preview)"
            },
            {
                "command": "language-julia.clearAllInlineResults",
                "title": "Julia: Clear All Inline Results"
            },
            {
                "command": "language-julia.clearAllInlineResultsInEditor",
                "title": "Julia: Clear Inline Results In Editor"
            },
            {
                "command": "language-julia.clearCurrentInlineResult",
                "title": "Julia: Clear Current Inline Result"
            },
            {
                "command": "language-julia.chooseModule",
                "title": "Julia: Select Current Module"
            },
            {
                "command": "language-julia.debugEditorContents",
                "title": "Debug Julia File",
                "icon": "$(debug-alt)"
            },
            {
                "command": "language-julia.runEditorContents",
                "title": "Run Julia File",
                "icon": "$(play)"
            }
        ],
        "menus": {
            "explorer/context": [
                {
                    "when": "resourceLangId == julia",
                    "command": "language-julia.executeFile",
                    "group": "julia"
                }
            ],
            "editor/title": [
                {
                    "when": "jlplotpaneFocus",
                    "command": "language-julia.plotpane-delete",
                    "group": "navigation@0"
                },
                {
                    "when": "jlplotpaneFocus",
                    "command": "language-julia.plotpane-next",
                    "group": "navigation@-1"
                },
                {
                    "when": "jlplotpaneFocus",
                    "command": "language-julia.plotpane-previous",
                    "group": "navigation@-2"
                },
                {
                    "when": "jlplotpaneFocus",
                    "command": "language-julia.plotpane-delete-all"
                },
                {
<<<<<<< HEAD
                    "command": "language-julia.runEditorContents",
                    "when": "resourceLangId == julia",
                    "group": "navigation@1"
                },
                {
                    "command": "language-julia.debugEditorContents",
                    "when": "resourceLangId == julia",
                    "group": "navigation@2"
=======
                    "when": "editorLangId == julia",
                    "command": "language-julia.clearAllInlineResultsInEditor"
>>>>>>> cdd2c14b
                }
            ],
            "commandPalette": [
                {
                    "when": "false",
                    "command": "language-julia.plotpane-delete-all"
                },
                {
                    "when": "false",
                    "command": "language-julia.plotpane-delete"
                },
                {
                    "when": "false",
                    "command": "language-julia.plotpane-next"
                },
                {
                    "when": "false",
                    "command": "language-julia.plotpane-first"
                },
                {
                    "when": "false",
                    "command": "language-julia.plotpane-last"
                },
                {
                    "when": "false",
                    "command": "language-julia.plotpane-previous"
                }
            ],
            "view/item/context": [
                {
                    "command": "language-julia.showInVSCode",
                    "when": "view == REPLVariables && viewItem == globalvariable",
                    "group": "inline"
                }
            ]
        },
        "keybindings": [
            {
                "command": "language-julia.executeJuliaCodeInREPL",
                "key": "ctrl+Enter",
                "when": "editorTextFocus && editorLangId == julia"
            },
            {
                "command": "language-julia.executeCodeBlockOrSelectionAndMove",
                "key": "alt+Enter",
                "when": "editorTextFocus && editorLangId == julia"
            },
            {
                "command": "language-julia.executeCellAndMove",
                "key": "shift+Enter",
                "when": "editorTextFocus && editorLangId == julia"
            },
            {
                "command": "language-julia.clearCurrentInlineResult",
                "key": "Ctrl+I Ctrl+D",
                "when": "editorTextFocus && !editorHasSelection && !findWidgetVisible && !markerNavigationVisible && !parameterHintsVisible && !inSnippetMode && !isInEmbeddedEditor && !suggestWidgetVisible && !onTypeRenameInputVisible && !renameInputVisible && editorLangId == julia && juliaHasInlineResult"
            },
            {
                "command": "language-julia.clearAllInlineResultsInEditor",
                "key": "ctrl+I ctrl+C",
                "when": "editorTextFocus && editorLangId == julia"
            },
            {
                "command": "language-julia.chooseModule",
                "key": "Ctrl-J Ctrl+M",
                "when": "editorTextFocus && editorLangId == julia"
            },
            {
                "command": "language-julia.executeJuliaCodeInREPL",
                "key": "ctrl+Enter",
                "when": "editorTextFocus && editorLangId == juliamarkdown"
            },
            {
                "command": "language-julia.plotpane-previous",
                "key": "left",
                "when": "jlplotpaneFocus"
            },
            {
                "command": "language-julia.plotpane-previous",
                "key": "up",
                "when": "jlplotpaneFocus"
            },
            {
                "command": "language-julia.plotpane-previous",
                "key": "pageup",
                "when": "jlplotpaneFocus"
            },
            {
                "command": "language-julia.plotpane-next",
                "key": "right",
                "when": "jlplotpaneFocus"
            },
            {
                "command": "language-julia.plotpane-next",
                "key": "down",
                "when": "jlplotpaneFocus"
            },
            {
                "command": "language-julia.plotpane-next",
                "key": "pagedown",
                "when": "jlplotpaneFocus"
            },
            {
                "command": "language-julia.plotpane-first",
                "key": "home",
                "when": "jlplotpaneFocus"
            },
            {
                "command": "language-julia.plotpane-last",
                "key": "end",
                "when": "jlplotpaneFocus"
            },
            {
                "command": "language-julia.plotpane-delete",
                "key": "delete",
                "when": "jlplotpaneFocus"
            },
            {
                "command": "language-julia.plotpane-delete-all",
                "key": "shift+delete",
                "when": "jlplotpaneFocus"
            }
        ],
        "configuration": {
            "type": "object",
            "title": "Julia",
            "properties": {
                "julia.executablePath": {
                    "type": "string",
                    "default": "",
                    "description": "Points to the julia executable.",
                    "scope": "machine-overridable"
                },
                "julia.lint.run": {
                    "type": "boolean",
                    "default": true,
                    "description": "Run the linter on active files."
                },
                "julia.lint.missingrefs": {
                    "type": "string",
                    "default": "all",
                    "enum": [
                        "none",
                        "symbols",
                        "all"
                    ],
                    "description": "Highlight unknown symbols. The `symbols` option will not mark unknown fields."
                },
                "julia.lint.call": {
                    "type": "boolean",
                    "default": true,
                    "description": "This compares  call signatures against all known methods for the called function. Calls with too many or too few arguments, or unknown keyword parameters are highlighted."
                },
                "julia.lint.iter": {
                    "type": "boolean",
                    "default": true,
                    "description": "Check iterator syntax of loops. Will identify, for example, attempts to iterate over single values."
                },
                "julia.lint.nothingcomp": {
                    "type": "boolean",
                    "default": true,
                    "description": "Check for use of `==` rather than `===` when comparing against `nothing`. "
                },
                "julia.lint.constif": {
                    "type": "boolean",
                    "default": true,
                    "description": "Check for constant conditionals in if statements that result in branches never being reached.."
                },
                "julia.lint.lazy": {
                    "type": "boolean",
                    "default": true,
                    "description": "Check for deterministic lazy boolean operators."
                },
                "julia.lint.datadecl": {
                    "type": "boolean",
                    "default": true,
                    "description": "Check variables used in type declarations are datatypes."
                },
                "julia.lint.typeparam": {
                    "type": "boolean",
                    "default": true,
                    "description": "Check parameters declared in `where` statements or datatype declarations are used."
                },
                "julia.lint.modname": {
                    "type": "boolean",
                    "default": true,
                    "description": "Check submodule names do not shadow their parent's name."
                },
                "julia.lint.pirates": {
                    "type": "boolean",
                    "default": true,
                    "description": "Check for type piracy - the overloading of external functions with methods specified for external datatypes. 'External' here refers to imported code."
                },
                "julia.lint.useoffuncargs": {
                    "type": "boolean",
                    "default": true,
                    "description": "Check that all declared arguments are used within the function body."
                },
                "julia.enableCrashReporter": {
                    "type": [
                        "boolean",
                        "null"
                    ],
                    "default": null,
                    "description": "Enable crash reports to be sent to the julia VS Code extension developers.",
                    "scope": "window"
                },
                "julia.enableTelemetry": {
                    "type": [
                        "boolean",
                        "null"
                    ],
                    "default": null,
                    "description": "Enable usage data and errors to be sent to the julia VS Code extension developers.",
                    "scope": "window"
                },
                "julia.trace.server": {
                    "type": "string",
                    "default": "off",
                    "enum": [
                        "off",
                        "messages",
                        "verbose"
                    ],
                    "description": "Traces the communication between VS Code and the language server.",
                    "scope": "window"
                },
                "julia.useRevise": {
                    "type": "boolean",
                    "default": true,
                    "description": "Load Revise.jl on startup of the REPL."
                },
                "julia.usePlotPane": {
                    "type": "boolean",
                    "default": true,
                    "description": "Display plots within vscode."
                },
                "julia.additionalArgs": {
                    "type": "array",
                    "default": [],
                    "description": "Additional julia arguments."
                },
                "julia.environmentPath": {
                    "type": [
                        "string",
                        "null"
                    ],
                    "default": null,
                    "description": "Path to a julia environment.",
                    "scope": "window"
                },
                "julia.useCustomSysimage": {
                    "type": "boolean",
                    "default": false,
                    "description": "Use an existing custom sysimage when starting the REPL",
                    "scope": "application"
                },
                "julia.NumThreads": {
                    "type": [
                        "integer",
                        "null"
                    ],
                    "default": null,
                    "description": "Number of threads to use for Julia processes."
                },
                "julia.format.indent": {
                    "type": "integer",
                    "default": 4,
                    "description": "Indent size for formatting.",
                    "scope": "window"
                },
                "julia.format.indents": {
                    "type": "boolean",
                    "default": true,
                    "description": "Format file indents.",
                    "scope": "window"
                },
                "julia.format.ops": {
                    "type": "boolean",
                    "default": true,
                    "description": "Format whitespace around operators.",
                    "scope": "window"
                },
                "julia.format.tuples": {
                    "type": "boolean",
                    "default": true,
                    "description": "Format tuples.",
                    "scope": "window"
                },
                "julia.format.curly": {
                    "type": "boolean",
                    "default": true,
                    "description": "Format braces.",
                    "scope": "window"
                },
                "julia.format.calls": {
                    "type": "boolean",
                    "default": true,
                    "description": "Format function calls.",
                    "scope": "window"
                },
                "julia.format.iterOps": {
                    "type": "boolean",
                    "default": true,
                    "description": "Format loop iterators.",
                    "scope": "window"
                },
                "julia.format.comments": {
                    "type": "boolean",
                    "default": true,
                    "description": "Format comments.",
                    "scope": "window"
                },
                "julia.format.docs": {
                    "type": "boolean",
                    "default": true,
                    "description": "Format inline documentation.",
                    "scope": "window"
                },
                "julia.format.keywords": {
                    "type": "bool",
                    "default": true,
                    "description": "Ensure single spacing following keywords.",
                    "scope": "window"
                },
                "julia.format.kwarg": {
                    "type": "string",
                    "default": "none",
                    "description": "Format whitespace around function keyword arguments.",
                    "enum": [
                        "none",
                        "single",
                        "off"
                    ],
                    "scope": "window"
                },
                "julia.execution.resultType": {
                    "type": "string",
                    "default": "REPL",
                    "description": "Specifies how to show inline execution results",
                    "enum": [
                        "REPL",
                        "inline",
                        "both"
                    ],
                    "enumDescriptions": [
                        "Shows inline execution results in REPL",
                        "Shows inline execution results as inline bubbles",
                        "Shows inline execution results in REPL and inline bubbles"
                    ]
                },
                "julia.execution.codeInREPL": {
                    "type": "boolean",
                    "default": false,
                    "description": "Print executed code in REPL.",
                    "scope": "window"
                }
            }
        },
        "configurationDefaults": {
            "[julia]": {
                "editor.quickSuggestions": true
            }
        },
        "taskDefinitions": [
            {
                "type": "julia",
                "required": [
                    "command"
                ],
                "properties": {
                    "command": {
                        "type": "string"
                    }
                }
            }
        ],
        "viewsContainers": {
            "activitybar": [
                {
                    "id": "julia-explorer",
                    "title": "Julia Explorer",
                    "icon": "images/julia-dots.svg"
                }
            ]
        },
        "views": {
            "julia-explorer": [
                {
                    "id": "REPLVariables",
                    "name": "Julia Workspace"
                }
            ]
        },
        "breakpoints": [
            {
                "language": "julia"
            }
        ],
        "debuggers": [
            {
                "type": "julia",
                "label": "Julia",
                "languages": [
                    "julia"
                ],
                "configurationAttributes": {
                    "launch": {
                        "required": [
                            "program"
                        ],
                        "properties": {
                            "program": {
                                "type": "string",
                                "description": "Absolute path to a Julia script.",
                                "default": "${file}"
                            },
                            "stopOnEntry": {
                                "type": "boolean",
                                "description": "Automatically stop after launch.",
                                "default": false
                            },
                            "cwd": {
                                "type": "string",
                                "description": "Absolute path to the working directory of the program being debugged. Default is the root directory of the file (leave empty).",
                                "default": "${workspaceFolder}"
                            },
                            "args": {
                                "type": "array",
                                "description": "Command line arguments passed to the program",
                                "default": [],
                                "items": {
                                    "type": "string"
                                }
                            },
                            "juliaEnv": {
                                "type": "string",
                                "description": "Absolute path to the Julia environment.",
                                "default": "${command:activeJuliaEnvironment}"
                            }
                        }
                    }
                },
                "initialConfigurations": [
                    {
                        "type": "julia",
                        "request": "launch",
                        "name": "Run active Julia file",
                        "program": "${file}",
                        "stopOnEntry": false,
                        "cwd": "${workspaceFolder}",
                        "juliaEnv": "${command:activeJuliaEnvironment}"
                    }
                ],
                "configurationSnippets": [
                    {
                        "label": "Julia Debug: Launch",
                        "description": "A new configuration for launch a Julia debug program",
                        "body": {
                            "type": "julia",
                            "request": "launch",
                            "name": "${2:Launch Program}",
                            "program": "^\"\\${workspaceFolder}/${1:Program}\"",
                            "stopOnEntry": false
                        }
                    },
                    {
                        "label": "Julia Debug: Launch tests",
                        "description": "A new configuration for launch Julia tests",
                        "body": {
                            "type": "julia",
                            "request": "launch",
                            "name": "Launch Julia tests",
                            "program": "^\"\\${workspaceFolder}/test/runtests.jl\"",
                            "stopOnEntry": true
                        }
                    }
                ],
                "variables": {
                    "activeJuliaEnvironment": "language-julia.debug.getActiveJuliaEnvironment"
                }
            }
        ]
    },
    "scripts": {
        "vscode:prepublish": "webpack --mode production",
        "webpack": "webpack --mode development",
        "webpack-dev": "webpack --mode development --watch",
        "eslint": "eslint --ext .ts --fix .",
        "eslint-dry-run": "eslint --ext .ts --fix-dry-run .",
        "compile": "tsc -p ./",
        "compile-dry-run": "tsc -p ./ --noEmit --pretty",
        "watch": "tsc -watch -p ./",
        "test": "node ./out/test/runTest.js",
        "initialsetup": "npm i && git submodule init && git submodule update",
        "update2latest": "git pull && git submodule init && git submodule update && npm install --no-save && npm run compile && npm run webpack",
        "package": "vsce package",
        "updatedeps": "npm run compile && node ./out/scripts/updateDeps.js"
    },
    "dependencies": {
        "@types/applicationinsights": "^0.20.0",
        "@types/child-process-promise": "^2.2.1",
        "@types/vscode": "^1.46.0",
        "applicationinsights": "^1.8.0",
        "async-child-process": "^v1.1.1",
        "async-file": "^v2.0.2",
        "await-notify": "^1.0.1",
        "child-process-promise": "^v2.2.1",
        "promised-temp": "^v0.1.0",
        "uuidv4": "^6.1.1",
        "vscode-debugadapter": "^1.41.0",
        "vscode-jsonrpc": "^5.0.1",
        "vscode-languageclient": "^6.1.3",
        "which": "^1.3.1"
    },
    "devDependencies": {
        "@types/cson-parser": "^4.0.4",
        "@types/download": "^6.2.4",
        "@types/mocha": "^7.0.2",
        "@types/node": "^12.12.47",
        "@typescript-eslint/parser": "^3.6.0",
        "cson-parser": "^4.0.4",
        "download": "^7.1.0",
        "eslint": "^7.4.0",
        "mocha": "^7.2.0",
        "ts-loader": "^7.0.5",
        "typescript": "^3.9.6",
        "vsce": "^1.77.0",
        "vscode-test": "^1.4.0",
        "webpack": "^4.43.0",
        "webpack-cli": "^3.3.12"
    }
}<|MERGE_RESOLUTION|>--- conflicted
+++ resolved
@@ -254,7 +254,6 @@
                     "command": "language-julia.plotpane-delete-all"
                 },
                 {
-<<<<<<< HEAD
                     "command": "language-julia.runEditorContents",
                     "when": "resourceLangId == julia",
                     "group": "navigation@1"
@@ -263,10 +262,10 @@
                     "command": "language-julia.debugEditorContents",
                     "when": "resourceLangId == julia",
                     "group": "navigation@2"
-=======
-                    "when": "editorLangId == julia",
-                    "command": "language-julia.clearAllInlineResultsInEditor"
->>>>>>> cdd2c14b
+                },
+                {
+                    "command": "language-julia.clearAllInlineResultsInEditor",
+                    "when": "editorLangId == julia"
                 }
             ],
             "commandPalette": [
