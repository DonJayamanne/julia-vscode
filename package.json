--- conflicted
+++ resolved
@@ -321,11 +321,6 @@
                 "when": "editorTextFocus && editorLangId == julia && activeEditor != workbench.editor.notebook"
             },
             {
-<<<<<<< HEAD
-                "command": "language-julia.executeJuliaBlockInREPL",
-                "key": "alt+Enter",
-                "when": "editorTextFocus && editorLangId == julia && activeEditor != workbench.editor.notebook"
-=======
                 "command": "language-julia.clearCurrentInlineResult",
                 "key": "Ctrl+I Ctrl+D",
                 "when": "editorTextFocus && !editorHasSelection && !findWidgetVisible && !markerNavigationVisible && !parameterHintsVisible && !inSnippetMode && !isInEmbeddedEditor && !suggestWidgetVisible && !onTypeRenameInputVisible && !renameInputVisible && editorLangId == julia && juliaHasInlineResult"
@@ -344,7 +339,6 @@
                 "command": "language-julia.changeCurrentEnvironment",
                 "key": "Alt+J Alt+E",
                 "when": "editorTextFocus && editorLangId == julia"
->>>>>>> 9fb3dd42
             },
             {
                 "command": "language-julia.executeJuliaCodeInREPL",
@@ -744,7 +738,6 @@
                 }
             }
         ],
-<<<<<<< HEAD
         "notebookProvider": [
             {
                 "viewType": "julianotebook",
@@ -765,7 +758,6 @@
                 ]
             }
         ],
-=======
         "viewsContainers": {
             "activitybar": [
                 {
@@ -783,7 +775,6 @@
                 }
             ]
         },
->>>>>>> 9fb3dd42
         "breakpoints": [
             {
                 "language": "julia"
@@ -892,14 +883,9 @@
     "dependencies": {
         "@types/applicationinsights": "^0.20.0",
         "@types/child-process-promise": "^2.2.1",
-<<<<<<< HEAD
         "@types/markdown-it": "^10.0.1",
-        "@types/vscode": "^1.45.1",
-        "applicationinsights": "^1.7.5",
-=======
         "@types/vscode": "^1.47.0",
         "applicationinsights": "^1.8.2",
->>>>>>> 9fb3dd42
         "async-child-process": "^v1.1.1",
         "async-file": "^v2.0.2",
         "await-notify": "^1.0.1",
