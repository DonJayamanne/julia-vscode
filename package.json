--- conflicted
+++ resolved
@@ -205,11 +205,11 @@
                 "title": "Julia: Select Code Block"
             },
             {
-<<<<<<< HEAD
                 "command": "language-julia.showInVSCode",
                 "title": "Open in VS Code",
                 "icon": "$(open-preview)"
-=======
+            },
+            {
                 "command": "language-julia.clearAllInlineResults",
                 "title": "Julia: Clear All Inline Results"
             },
@@ -220,7 +220,6 @@
             {
                 "command": "language-julia.clearCurrentInlineResult",
                 "title": "Julia: Clear Current Inline Result"
->>>>>>> 0d25d077
             }
         ],
         "menus": {
