--- conflicted
+++ resolved
@@ -913,7 +913,6 @@
                     "description": "A workspace relative path to a Julia file that contains the tests that should be run for live testing.",
                     "scope": "window"
                 },
-<<<<<<< HEAD
                 "julia.persistentSession.enabled": {
                     "type": "boolean",
                     "default": false,
@@ -937,7 +936,7 @@
                     "default": "julia_vscode",
                     "scope": "machine-overridable",
                     "markdownDescription": "Name of the `tmux` session."
-=======
+                },
                 "julia.deleteJuliaCovFiles": {
                     "type": "boolean",
                     "default": "true",
@@ -1006,7 +1005,6 @@
                     ],
                     "description": "Functions or modules that are set to compiled mode when setting the defaults.",
                     "scope": "window"
->>>>>>> 2350e499
                 }
             }
         },
