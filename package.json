--- conflicted
+++ resolved
@@ -831,13 +831,8 @@
         "async-file": "^v2.0.2",
         "await-notify": "^1.0.1",
         "child-process-promise": "^v2.2.1",
-<<<<<<< HEAD
         "highlight.js": "^10.1.1",
         "markdown-it": "^11.0.0",
-=======
-        "markdown-it": "^11.0.0",
-        "markdown-it-highlightjs": "^3.2.0",
->>>>>>> 0a312368
         "promised-temp": "^v0.1.0",
         "uuidv4": "^6.1.1",
         "vscode-debugadapter": "^1.41.0",
@@ -848,10 +843,7 @@
     "devDependencies": {
         "@types/cson-parser": "^4.0.4",
         "@types/download": "^6.2.4",
-<<<<<<< HEAD
         "@types/highlight.js": "^9.12.4",
-=======
->>>>>>> 0a312368
         "@types/markdown-it": "^10.0.1",
         "@types/mocha": "^7.0.2",
         "@types/node": "^12.12.48",
