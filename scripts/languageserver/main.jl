if VERSION < v"1.0.0"
    error("VS Code julia language server only works with julia 1.0.0+")
end

@info "Starting the Julia Language Server"

using InteractiveUtils, Sockets

include("../error_handler.jl")

struct LSPrecompileFailure <: Exception
    msg::AbstractString
end

function Base.showerror(io::IO, ex::LSPrecompileFailure)
    print(io, ex.msg)
end

try
    if length(Base.ARGS) != 5
        error("Invalid number of arguments passed to julia language server.")
    end

    conn = stdout
    (outRead, outWrite) = redirect_stdout()

    if Base.ARGS[2] == "--debug=yes"
        ENV["JULIA_DEBUG"] = "all"
    elseif Base.ARGS[2] != "--debug=no"
        error("Invalid argument passed.")
    end

    try
        using LanguageServer, SymbolServer
    catch err
        if err isa ErrorException && startswith(err.msg, "Failed to precompile")
            throw(LSPrecompileFailure(err.msg))
        else
            rethrow(err)
        end
    end

    symserver_store_path = joinpath(ARGS[5], "symbolstorev1")

    if !ispath(symserver_store_path)
        mkpath(symserver_store_path)
    end

    @info "Symbol server store is at '$symserver_store_path'."

<<<<<<< HEAD
    server = LanguageServerInstance(
        stdin,
        conn,
        ls_debug_mode,
        Base.ARGS[1],
        Base.ARGS[4],
        (err, bt)-> global_err_handler(err, bt, Base.ARGS[3])
    )
=======
    server = LanguageServerInstance(stdin, conn, Base.ARGS[1], Base.ARGS[4], global_err_handler, symserver_store_path)
>>>>>>> 30c271df
    run(server)
catch err
    global_err_handler(err, catch_backtrace(), Base.ARGS[3])
end<|MERGE_RESOLUTION|>--- conflicted
+++ resolved
@@ -48,18 +48,14 @@
 
     @info "Symbol server store is at '$symserver_store_path'."
 
-<<<<<<< HEAD
     server = LanguageServerInstance(
         stdin,
         conn,
-        ls_debug_mode,
         Base.ARGS[1],
         Base.ARGS[4],
-        (err, bt)-> global_err_handler(err, bt, Base.ARGS[3])
+        (err, bt)-> global_err_handler(err, bt, Base.ARGS[3],
+        symserver_store_path
     )
-=======
-    server = LanguageServerInstance(stdin, conn, Base.ARGS[1], Base.ARGS[4], global_err_handler, symserver_store_path)
->>>>>>> 30c271df
     run(server)
 catch err
     global_err_handler(err, catch_backtrace(), Base.ARGS[3])
