module VSCodeServer

export vscodedisplay, @enter, @run
export view_profile, @profview

using REPL, Sockets, Base64, Pkg, UUIDs
import Base: display, redisplay
import Dates
import Profile
import Logging

function __init__()
    atreplinit() do repl
        @async try
            hook_repl(repl)
        catch err
            Base.display_error(err, catch_backtrace())
        end
    end

    push!(Base.package_callbacks, pkgload)
end

include("../../JSON/src/JSON.jl")
include("../../CodeTracking/src/CodeTracking.jl")

module JSONRPC
    import ..JSON
    import UUIDs

    include("../../JSONRPC/src/packagedef.jl")
end

module JuliaInterpreter
    using ..CodeTracking

    include("../../JuliaInterpreter/src/packagedef.jl")
end

module DebugAdapter
    import ..JuliaInterpreter
    import ..JSON
    import ..JSONRPC
    import ..JSONRPC: @dict_readable, Outbound

    include("../../DebugAdapter/src/packagedef.jl")
end

module ChromeProfileFormat
    import ..JSON
    import Profile

    include("../../ChromeProfileFormat/src/core.jl")
end

const conn_endpoint = Ref{Union{Nothing,JSONRPC.JSONRPCEndpoint}}(nothing)

include("../../../error_handler.jl")
include("repl_protocol.jl")
include("misc.jl")
include("trees.jl")
include("repl.jl")
include("gridviewer.jl")
include("module.jl")
include("progress.jl")
include("eval.jl")
include("display.jl")
include("profiler.jl")
include("debugger.jl")

<<<<<<< HEAD
function serve(args...; is_dev = false, crashreporting_pipename::Union{AbstractString,Nothing} = nothing)
=======
function dispatch_msg(conn_endpoint, msg_dispatcher, msg, is_dev)
    if is_dev
        try
            JSONRPC.dispatch_msg(conn_endpoint[], msg_dispatcher, msg)
        catch err
            Base.display_error(err, catch_backtrace())
        end
    else
        JSONRPC.dispatch_msg(conn_endpoint[], msg_dispatcher, msg)
    end
end

function serve(args...; is_dev=false, crashreporting_pipename::Union{AbstractString,Nothing}=nothing)
>>>>>>> 72a54272
    conn = connect(args...)
    conn_endpoint[] = JSONRPC.JSONRPCEndpoint(conn, conn)
    start_eval_backend()
    run(conn_endpoint[])

    @async try
        msg_dispatcher = JSONRPC.MsgDispatcher()

        msg_dispatcher[repl_runcode_request_type] = repl_runcode_request
        msg_dispatcher[repl_interrupt_notification_type] = repl_interrupt_request
        msg_dispatcher[repl_getvariables_request_type] = repl_getvariables_request
        msg_dispatcher[repl_getlazy_request_type] = repl_getlazy_request
        msg_dispatcher[repl_showingrid_notification_type] = repl_showingrid_notification
        msg_dispatcher[repl_loadedModules_request_type] = repl_loadedModules_request
        msg_dispatcher[repl_isModuleLoaded_request_type] = repl_isModuleLoaded_request
        msg_dispatcher[repl_startdebugger_notification_type] = (conn, params) -> repl_startdebugger_request(conn, params, crashreporting_pipename)

        while true
            msg = JSONRPC.get_next_message(conn_endpoint[])

            if msg["method"] == repl_runcode_request_type.method
                @async dispatch_msg(conn_endpoint, msg_dispatcher, msg, is_dev)
            else
                dispatch_msg(conn_endpoint, msg_dispatcher, msg, is_dev)
            end
        end
    catch err
        global_err_handler(err, catch_backtrace(), crashreporting_pipename, "REPL")
    end
end

end  # module<|MERGE_RESOLUTION|>--- conflicted
+++ resolved
@@ -68,9 +68,6 @@
 include("profiler.jl")
 include("debugger.jl")
 
-<<<<<<< HEAD
-function serve(args...; is_dev = false, crashreporting_pipename::Union{AbstractString,Nothing} = nothing)
-=======
 function dispatch_msg(conn_endpoint, msg_dispatcher, msg, is_dev)
     if is_dev
         try
@@ -84,7 +81,6 @@
 end
 
 function serve(args...; is_dev=false, crashreporting_pipename::Union{AbstractString,Nothing}=nothing)
->>>>>>> 72a54272
     conn = connect(args...)
     conn_endpoint[] = JSONRPC.JSONRPCEndpoint(conn, conn)
     start_eval_backend()
