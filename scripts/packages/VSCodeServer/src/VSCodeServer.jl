module VSCodeServer

export vscodedisplay, @enter, @run

using REPL, Sockets, Base64, Pkg, UUIDs
import Base: display, redisplay
import Dates

function __init__()
    atreplinit() do repl
        @async try
            hook_repl(repl)
        catch err
            Base.display_error(err, catch_backtrace())
        end
    end

    push!(Base.package_callbacks, pkgload)
end

include("../../JSON/src/JSON.jl")
include("../../CodeTracking/src/CodeTracking.jl")

module JSONRPC
    import ..JSON
    import ..UUIDs

    include("../../JSONRPC/src/core.jl")
    include("../../JSONRPC/src/typed.jl")
    include("../../JSONRPC/src/interface_def.jl")
end

module JuliaInterpreter
    using ..CodeTracking

    include("../../JuliaInterpreter/src/packagedef.jl")
end

module DebugAdapter
    import ..JuliaInterpreter

    include("../../DebugAdapter/src/packagedef.jl")
end

const conn_endpoint = Ref{Union{Nothing,JSONRPC.JSONRPCEndpoint}}(nothing)

include("../../../error_handler.jl")
include("misc.jl")
include("trees.jl")
include("repl.jl")
include("gridviewer.jl")
include("repl_protocol.jl")
<<<<<<< HEAD
include("../../../error_handler.jl")

const INLINE_RESULT_LENGTH = 100
const MAX_RESULT_LENGTH = 10_000

function get_variables()
    M = Main
    variables = []
    clear_lazy()

    for n in names(M, all=true, imported=true)
        !isdefined(M, n) && continue
        Base.isdeprecated(M, n) && continue

        x = getfield(M, n)
        x === vscodedisplay && continue
        x === VSCodeServer && continue
        x === Main && continue

        n_as_string = string(n)
        startswith(n_as_string, "#") && continue
        t = typeof(x)

        try
            rendered = treerender(x)

            push!(variables, ReplGetVariablesRequestReturn(
                string(t),
                get(rendered, :head, "???"),
                n_as_string,
                get(rendered, :id, get(get(rendered, :child, Dict()), :id, false)),
                get(rendered, :haschildren, false),
                get(rendered, :lazy, false),
                get(rendered, :icon, ""),
                can_display(x)
            ))
        catch err
            printstyled("Internal Error: ", bold = true, color = Base.error_color())
            Base.display_error(err, catch_backtrace())
        end
    end

    return variables
end

struct InlineDisplay <: AbstractDisplay end

function ends_with_semicolon(x)
    return REPL.ends_with_semicolon(split(x,'\n',keepempty = false)[end])
end

function sendDisplayMsg(kind, data)
    JSONRPC.send_notification(conn_endpoint[], "display", Dict{String,String}("kind"=>kind, "data"=>data))
end

"""
    render(x)

Produce a representation of `x` that can be displayed by a UI. Must return a dictionary with
the following fields:
- `inline`: Short one-line plain text representation of `x`. Typically limited to `INLINE_RESULT_LENGTH` characters.
- `all`: Plain text string (that may contain linebreaks and other signficant whitespace) to further describe `x`.
- `iserr`: Boolean. The frontend may style the UI differently depending on this value.
"""
function render(x)
    str = sprintlimited(MIME"text/plain"(), x, limit = MAX_RESULT_LENGTH)

    return ReplRunCodeRequestReturn(
        strlimit(first(split(str, "\n")), limit = INLINE_RESULT_LENGTH),
        str,
        false
    )
end

function render(::Nothing)
    return ReplRunCodeRequestReturn(
        "✓",
        "nothing",
        false
    )
end

struct EvalError
    err
    bt
end

function render(err::EvalError)
    str = sprintlimited(err.err, err.bt, func = Base.display_error, limit = MAX_RESULT_LENGTH)

    return ReplRunCodeRequestReturn(
        strlimit(first(split(str, "\n")), limit = INLINE_RESULT_LENGTH),
        str,
        true
    )
end
"""
    safe_render(x)

Calls `render`, but catches errors in the display system.
"""
function safe_render(x)
    try
        return render(x)
    catch err
        out = render(EvalError(err, catch_backtrace()))

        return ReplRunCodeRequestReturn(
            string("Display Error: ", out.inline),
            string("Display Error: ", out.all),
            out.iserr
        )
    end
end
=======
include("module.jl")
include("render.jl")
include("request_handlers.jl")
include("display.jl")
include("debug_cmds.jl")
>>>>>>> 67e1ad63

function serve(args...; is_dev=false, crashreporting_pipename::Union{AbstractString,Nothing}=nothing)
    conn = connect(args...)
    conn_endpoint[] = JSONRPC.JSONRPCEndpoint(conn, conn)
    run(conn_endpoint[])

    @async try
        msg_dispatcher = JSONRPC.MsgDispatcher()

        msg_dispatcher[repl_runcode_request_type] = repl_runcode_request
        msg_dispatcher[repl_getvariables_request_type] = repl_getvariables_request
        msg_dispatcher[repl_getlazy_request_type] = repl_getlazy_request
        msg_dispatcher[repl_showingrid_notification_type] = repl_showingrid_notification
        msg_dispatcher[repl_loadedModules_request_type] = repl_loadedModules_request
        msg_dispatcher[repl_isModuleLoaded_request_type] = repl_isModuleLoaded_request
        msg_dispatcher[repl_startdebugger_notification_type] = (conn, params)->repl_startdebugger_request(conn, params, crashreporting_pipename)

        while true
            msg = JSONRPC.get_next_message(conn_endpoint[])

            if is_dev
                try
                    JSONRPC.dispatch_msg(conn_endpoint[], msg_dispatcher, msg)
                catch err
                    Base.display_error(err, catch_backtrace())
                end
            else
                JSONRPC.dispatch_msg(conn_endpoint[], msg_dispatcher, msg)
            end
        end
    catch err
        global_err_handler(err, catch_backtrace(), crashreporting_pipename, "REPL")
    end
end

end  # module<|MERGE_RESOLUTION|>--- conflicted
+++ resolved
@@ -50,128 +50,11 @@
 include("repl.jl")
 include("gridviewer.jl")
 include("repl_protocol.jl")
-<<<<<<< HEAD
-include("../../../error_handler.jl")
-
-const INLINE_RESULT_LENGTH = 100
-const MAX_RESULT_LENGTH = 10_000
-
-function get_variables()
-    M = Main
-    variables = []
-    clear_lazy()
-
-    for n in names(M, all=true, imported=true)
-        !isdefined(M, n) && continue
-        Base.isdeprecated(M, n) && continue
-
-        x = getfield(M, n)
-        x === vscodedisplay && continue
-        x === VSCodeServer && continue
-        x === Main && continue
-
-        n_as_string = string(n)
-        startswith(n_as_string, "#") && continue
-        t = typeof(x)
-
-        try
-            rendered = treerender(x)
-
-            push!(variables, ReplGetVariablesRequestReturn(
-                string(t),
-                get(rendered, :head, "???"),
-                n_as_string,
-                get(rendered, :id, get(get(rendered, :child, Dict()), :id, false)),
-                get(rendered, :haschildren, false),
-                get(rendered, :lazy, false),
-                get(rendered, :icon, ""),
-                can_display(x)
-            ))
-        catch err
-            printstyled("Internal Error: ", bold = true, color = Base.error_color())
-            Base.display_error(err, catch_backtrace())
-        end
-    end
-
-    return variables
-end
-
-struct InlineDisplay <: AbstractDisplay end
-
-function ends_with_semicolon(x)
-    return REPL.ends_with_semicolon(split(x,'\n',keepempty = false)[end])
-end
-
-function sendDisplayMsg(kind, data)
-    JSONRPC.send_notification(conn_endpoint[], "display", Dict{String,String}("kind"=>kind, "data"=>data))
-end
-
-"""
-    render(x)
-
-Produce a representation of `x` that can be displayed by a UI. Must return a dictionary with
-the following fields:
-- `inline`: Short one-line plain text representation of `x`. Typically limited to `INLINE_RESULT_LENGTH` characters.
-- `all`: Plain text string (that may contain linebreaks and other signficant whitespace) to further describe `x`.
-- `iserr`: Boolean. The frontend may style the UI differently depending on this value.
-"""
-function render(x)
-    str = sprintlimited(MIME"text/plain"(), x, limit = MAX_RESULT_LENGTH)
-
-    return ReplRunCodeRequestReturn(
-        strlimit(first(split(str, "\n")), limit = INLINE_RESULT_LENGTH),
-        str,
-        false
-    )
-end
-
-function render(::Nothing)
-    return ReplRunCodeRequestReturn(
-        "✓",
-        "nothing",
-        false
-    )
-end
-
-struct EvalError
-    err
-    bt
-end
-
-function render(err::EvalError)
-    str = sprintlimited(err.err, err.bt, func = Base.display_error, limit = MAX_RESULT_LENGTH)
-
-    return ReplRunCodeRequestReturn(
-        strlimit(first(split(str, "\n")), limit = INLINE_RESULT_LENGTH),
-        str,
-        true
-    )
-end
-"""
-    safe_render(x)
-
-Calls `render`, but catches errors in the display system.
-"""
-function safe_render(x)
-    try
-        return render(x)
-    catch err
-        out = render(EvalError(err, catch_backtrace()))
-
-        return ReplRunCodeRequestReturn(
-            string("Display Error: ", out.inline),
-            string("Display Error: ", out.all),
-            out.iserr
-        )
-    end
-end
-=======
 include("module.jl")
 include("render.jl")
 include("request_handlers.jl")
 include("display.jl")
 include("debug_cmds.jl")
->>>>>>> 67e1ad63
 
 function serve(args...; is_dev=false, crashreporting_pipename::Union{AbstractString,Nothing}=nothing)
     conn = connect(args...)
