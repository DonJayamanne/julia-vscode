--- conflicted
+++ resolved
@@ -36,99 +36,8 @@
     include("../../JuliaInterpreter/src/packagedef.jl")
 end
 
-<<<<<<< HEAD
-function sendDisplayMsg(kind, data)
-    JSONRPC.send_notification(conn_endpoint[], "display", Dict{String,String}("kind"=>kind, "data"=>data))
-end
-
-"""
-    render(x)
-
-Produce a representation of `x` that can be displayed by a UI. Must return a dictionary with
-the following fields:
-- `inline`: Short one-line plain text representation of `x`. Typically limited to `INLINE_RESULT_LENGTH` characters.
-- `all`: Plain text string (that may contain linebreaks and other signficant whitespace) to further describe `x`.
-- `iserr`: Boolean. The frontend may style the UI differently depending on this value.
-"""
-function render(x)
-    str = sprintlimited(MIME"text/plain"(), x, limit = MAX_RESULT_LENGTH)
-
-    return Dict(
-        "inline" => strlimit(first(split(str, "\n")), limit = INLINE_RESULT_LENGTH),
-        "all" => str
-    )
-end
-
-function render(::Nothing)
-    return Dict(
-        "inline" => "✓",
-        "all" => "nothing"
-    )
-end
-
-struct EvalError
-    err
-    bt
-end
-
-function render(err::EvalError)
-    bt = err.bt
-    bti = find_frame_index(bt, @__FILE__, inlineeval)
-    bt = bt[1:(bti === nothing ? end : bti - 4)]
-    st = stacktrace(bt)
-    str = sprintlimited(err.err, bt, func = Base.display_error, limit = MAX_RESULT_LENGTH)
-    sf = frame.(st)
-    return Dict(
-        "inline" => strlimit(first(split(str, "\n")), limit = INLINE_RESULT_LENGTH),
-        "all" => str,
-        "stackframe" => sf
-    )
-end
-
-frame(s) = (path = fullpath(string(s.file)), line = s.line)
-
-"""
-    safe_render(x)
-
-Calls `render`, but catches errors in the display system.
-"""
-function safe_render(x)
-    try
-        render(x)
-    catch err
-        out = render(EvalError(err, catch_backtrace()))
-        out["inline"] = string("Display Error: ", out["inline"])
-        out["all"] = string("Display Error: ", out["all"])
-    end
-end
-
-function module_from_string(mod)
-    ms = split(mod, '.')
-
-    out = Main
-
-    loaded_module = findfirst(==(first(ms)), string.(Base.loaded_modules_array()))
-
-    if loaded_module !== nothing
-        out = Base.loaded_modules_array()[loaded_module]
-        popfirst!(ms)
-    end
-
-    for m in Symbol.(ms)
-        if isdefined(out, m)
-            resolved = getfield(out, m)
-
-            if resolved isa Module
-                out = resolved
-            else
-                return out
-            end
-        end
-    end
-=======
 module DebugAdapter
     import ..JuliaInterpreter
->>>>>>> 67e1ad63
 
     include("../../DebugAdapter/src/packagedef.jl")
 end
@@ -152,53 +61,8 @@
     conn_endpoint[] = JSONRPC.JSONRPCEndpoint(conn, conn)
     run(conn_endpoint[])
 
-<<<<<<< HEAD
-    if is_dev
-        @async while true
-            try
-                Base.invokelatest(handle_message)
-            catch err
-                Base.display_error(err, catch_backtrace())
-            end
-        end
-    else
-        @async try
-            while true
-                Base.invokelatest(handle_message; crashreporting_pipename = crashreporting_pipename)
-            end
-        catch err
-            Base.display_error(err, catch_backtrace())
-        end
-    end
-end
-
-# don't inline this so we can find it in the stacktrace
-@noinline function inlineeval(m, code, code_line, code_column, file)
-    code = string('\n' ^ code_line, ' ' ^ code_column, code)
-    return Base.invokelatest(include_string, m, code, file)
-end
-
-function handle_message(; crashreporting_pipename::Union{AbstractString,Nothing}=nothing)
-    msg = JSONRPC.get_next_message(conn_endpoint[])
-    if msg["method"] == "repl/runcode"
-        params = msg["params"]
-
-        source_filename = params["filename"]
-        code_line = params["line"]
-        code_column = params["column"]
-        source_code = params["code"]
-        mod = params["module"]
-
-        resolved_mod = try
-            module_from_string(mod)
-        catch err
-            # maybe trigger error reporting here
-            Main
-        end
-=======
     @async try
         msg_dispatcher = JSONRPC.MsgDispatcher()
->>>>>>> 67e1ad63
 
         msg_dispatcher[repl_runcode_request_type] = repl_runcode_request
         msg_dispatcher[repl_getvariables_request_type] = repl_getvariables_request
@@ -211,16 +75,9 @@
         while true
             msg = JSONRPC.get_next_message(conn_endpoint[])
 
-<<<<<<< HEAD
-            withpath(source_filename) do
-                res = try
-                    ans = inlineeval(resolved_mod, source_code, code_line, code_column, source_filename)
-                    @eval Main ans = $(QuoteNode(ans))
-=======
             if is_dev
                 try
                     JSONRPC.dispatch_msg(conn_endpoint[], msg_dispatcher, msg)
->>>>>>> 67e1ad63
                 catch err
                     Base.display_error(err, catch_backtrace())
                 end
