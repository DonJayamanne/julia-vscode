--- conflicted
+++ resolved
@@ -10,41 +10,6 @@
   return IS_BACKEND_WORKING[]
 end
 
-<<<<<<< HEAD
-    rendered_result = nothing
-    Logging.with_logger(VSCodeLogger()) do
-        hideprompt() do
-            if isdefined(Main, :Revise) && isdefined(Main.Revise, :revise) && Main.Revise.revise isa Function
-                let mode = get(ENV, "JULIA_REVISE", "auto")
-                    mode == "auto" && Main.Revise.revise()
-                end
-            end
-            if show_code
-                for (i,line) in enumerate(eachline(IOBuffer(source_code)))
-                    if i==1
-                        printstyled("julia> ", color=:green)
-                        print(' '^code_column)
-                    else
-                        # Indent by 7 so that it aligns with the julia> prompt
-                        print(' '^7)
-                    end
-
-                    println(line)
-                end
-            end
-
-            withpath(source_filename) do
-                res = try
-                    ans = inlineeval(resolved_mod, source_code, code_line, code_column, source_filename, softscope = params.softscope)
-                    @eval Main ans = $(QuoteNode(ans))
-                catch err
-                    EvalError(err, catch_backtrace())
-                end
-
-                if show_result
-                    if res isa EvalError
-                        Base.display_error(stderr, res)
-=======
 function run_with_backend(f, args...)
   put!(EVAL_CHANNEL_IN, (f, args))
   return take!(EVAL_CHANNEL_OUT)
@@ -102,59 +67,59 @@
         show_result = params.showResultInREPL
 
         rendered_result = nothing
-
-        hideprompt() do
-            if isdefined(Main, :Revise) && isdefined(Main.Revise, :revise) && Main.Revise.revise isa Function
-                let mode = get(ENV, "JULIA_REVISE", "auto")
-                    mode == "auto" && Main.Revise.revise()
+        Logging.with_logger(VSCodeLogger()) do
+            hideprompt() do
+                if isdefined(Main, :Revise) && isdefined(Main.Revise, :revise) && Main.Revise.revise isa Function
+                    let mode = get(ENV, "JULIA_REVISE", "auto")
+                        mode == "auto" && Main.Revise.revise()
+                    end
                 end
-            end
-            if show_code
-                for (i,line) in enumerate(eachline(IOBuffer(source_code)))
-                    if i==1
-                        printstyled("julia> ", color=:green)
-                        print(' '^code_column)
+                if show_code
+                    for (i,line) in enumerate(eachline(IOBuffer(source_code)))
+                        if i==1
+                            printstyled("julia> ", color=:green)
+                            print(' '^code_column)
+                        else
+                            # Indent by 7 so that it aligns with the julia> prompt
+                            print(' '^7)
+                        end
+
+                        println(line)
+                    end
+                end
+
+                withpath(source_filename) do
+                    res = try
+                        ans = inlineeval(resolved_mod, source_code, code_line, code_column, source_filename, softscope = params.softscope)
+                        @eval Main ans = $(QuoteNode(ans))
+                    catch err
+                        EvalError(err, catch_backtrace())
+                    end
+
+                    if show_result
+                        if res isa EvalError
+                            Base.display_error(stderr, res)
+
+                        elseif res !== nothing && !ends_with_semicolon(source_code)
+                            try
+                                Base.invokelatest(display, res)
+                            catch err
+                                Base.display_error(stderr, err, catch_backtrace())
+                            end
+                        end
                     else
-                        # Indent by 7 so that it aligns with the julia> prompt
-                        print(' '^7)
-                    end
-
-                    println(line)
+                        try
+                            Base.invokelatest(display, InlineDisplay(), res)
+                        catch err
+                            if !(err isa MethodError)
+                                printstyled(stderr, "Display Error: ", color = Base.error_color(), bold = true)
+                                Base.display_error(stderr, err, catch_backtrace())
+                            end
+                        end
+                    end
+
+                    rendered_result = safe_render(res)
                 end
-            end
-
-            withpath(source_filename) do
-                res = try
-                    ans = inlineeval(resolved_mod, source_code, code_line, code_column, source_filename, softscope = params.softscope)
-                    @eval Main ans = $(QuoteNode(ans))
-                catch err
-                    EvalError(err, catch_backtrace())
-                end
-
-                if show_result
-                    if res isa EvalError
-                        Base.display_error(stderr, res)
-
->>>>>>> 72a54272
-                    elseif res !== nothing && !ends_with_semicolon(source_code)
-                        try
-                            Base.invokelatest(display, res)
-                        catch err
-                            Base.display_error(stderr, err, catch_backtrace())
-                        end
-                    end
-                else
-                    try
-                        Base.invokelatest(display, InlineDisplay(), res)
-                    catch err
-                        if !(err isa MethodError)
-                            printstyled(stderr, "Display Error: ", color = Base.error_color(), bold = true)
-                            Base.display_error(stderr, err, catch_backtrace())
-                        end
-                    end
-                end
-
-                rendered_result = safe_render(res)
             end
         end
         return rendered_result
