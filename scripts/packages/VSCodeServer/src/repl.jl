--- conflicted
+++ resolved
@@ -78,22 +78,14 @@
 function evalrepl(m, line, repl, main_mode)
     return try
         JSONRPC.send_notification(conn_endpoint[], "repl/starteval", nothing)
-<<<<<<< HEAD
-        Logging.with_logger(VSCodeLogger()) do
-            try
-                repleval(m, line, REPL.repl_filename(repl, main_mode.hist))
-            catch err
-                display_repl_error(stderr, err, stacktrace(catch_backtrace()))
-                nothing
-            end
-=======
-        r = run_with_backend(repleval, m, line, REPL.repl_filename(repl, main_mode.hist))
+        r = Logging.with_logger(VSCodeLogger()) do
+            run_with_backend(repleval, m, line, REPL.repl_filename(repl, main_mode.hist))
+        end
         if r isa EvalError
             display_repl_error(stderr, r.err, stacktrace(r.bt))
             nothing
         else
             r
->>>>>>> 72a54272
         end
     catch err
         # This is for internal errors only.
