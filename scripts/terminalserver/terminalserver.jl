--- conflicted
+++ resolved
@@ -55,12 +55,7 @@
 
 run(conn_endpoint)
 
-<<<<<<< HEAD
-@async try   
-=======
-@async begin
-
->>>>>>> fd0cc57e
+@async try
     while true
         msg = JSONRPC.get_next_message(conn_endpoint)
 
@@ -92,15 +87,9 @@
                             # Indent by 7 so that it aligns with the julia> prompt
                             print(' '^7)
                         end
-                    
+
                         println(line)
                     end
-<<<<<<< HEAD
-=======
-
-                    println(line)
-                end
->>>>>>> fd0cc57e
 
                     try
                         withpath(source_filename) do
@@ -294,117 +283,6 @@
 
 push!(Base.package_callbacks, pkgload)
 
-<<<<<<< HEAD
-struct CachedDataResourceString
-    content::String
-end
-Base.show(io::IO, ::MIME"application/vnd.dataresource+json", source::CachedDataResourceString) = print(io, source.content)
-Base.showable(::MIME"application/vnd.dataresource+json", dt::CachedDataResourceString) = true
-
-function JSON_print_escaped(io, val::AbstractString)
-    print(io, '"')
-    for c in val
-        if c=='"' || c=='\\'
-            print(io, '\\')
-            print(io, c)
-        elseif c=='\b'
-            print(io, '\\')
-            print(io, 'b')
-        elseif c=='\f'
-            print(io, '\\')
-            print(io, 'f')
-        elseif c=='\n'
-            print(io, '\\')
-            print(io, 'n')
-        elseif c=='\r'
-            print(io, '\\')
-            print(io, 'r')
-        elseif c=='\t'
-            print(io, '\\')
-            print(io, 't')
-        else
-            print(io, c)
-        end
-    end
-    print(io, '"')
-end
-
-function JSON_print_escaped(io, val)
-    print(io, '"')
-    print(io, val)
-    print(io, '"')
-end
-
-function JSON_print_escaped(io, val::Missing)
-    print(io, "null")
-end
-
-julia_type_to_schema_type(::Type{T}) where {T} = "string"
-julia_type_to_schema_type(::Type{T}) where {T<:AbstractFloat} = "number"
-julia_type_to_schema_type(::Type{T}) where {T<:Integer} = "integer"
-julia_type_to_schema_type(::Type{T}) where {T<:Bool} = "boolean"
-julia_type_to_schema_type(::Type{T}) where {T<:Dates.Time} = "time"
-julia_type_to_schema_type(::Type{T}) where {T<:Dates.Date} = "date"
-julia_type_to_schema_type(::Type{T}) where {T<:Dates.DateTime} = "datetime"
-julia_type_to_schema_type(::Type{T}) where {T<:AbstractString} = "string"
-
-function printdataresource(io::IO, source)
-    if Base.IteratorEltype(source) isa Base.EltypeUnknown
-        first_el = first(source)
-        col_names = String.(propertynames(first_el))
-        col_types = [fieldtype(typeof(first_el), i) for i=1:length(col_names)]
-    else
-        col_names = String.(fieldnames(eltype(source)))
-        col_types = [fieldtype(eltype(source), i) for i=1:length(col_names)]
-    end
-
-    print(io, "{")
-
-    JSON_print_escaped(io, "schema")
-    print(io, ": {")
-    JSON_print_escaped(io, "fields")
-    print(io, ":[")
-    for i=1:length(col_names)
-        if i>1
-            print(io, ",")
-        end
-
-        print(io, "{")
-        JSON_print_escaped(io, "name")
-        print(io, ":")
-        JSON_print_escaped(io, col_names[i])
-        print(io, ",")
-        JSON_print_escaped(io, "type")
-        print(io, ":")
-        JSON_print_escaped(io, julia_type_to_schema_type(col_types[i]))
-        print(io, "}")
-    end
-    print(io, "]},")
-
-    JSON_print_escaped(io, "data")
-    print(io, ":[")
-
-    for (row_i, row) in enumerate(source)
-        if row_i>1
-            print(io, ",")
-        end
-
-        print(io, "{")
-        for col in 1:length(col_names)
-            if col>1
-                print(io, ",")
-            end
-            JSON_print_escaped(io, col_names[col])
-            print(io, ":")
-            # TODO This is not type stable, should really unroll the loop in a generated function
-            JSON_print_escaped(io, row[col])
-        end
-        print(io, "}")
-    end
-
-    print(io, "]}")
-end
-
 function hook_repl(repl)
     main_mode = get_main_mode()
 
@@ -442,7 +320,7 @@
                     try
                         $(JSONRPC.send_notification)($conn_endpoint, "repl/finisheval", nothing)
                     catch err
-                    end                    
+                    end
                 end
             )
         )
@@ -451,8 +329,6 @@
     end
 end
 
-=======
->>>>>>> fd0cc57e
 function remove_lln!(ex::Expr)
     for i in length(ex.args):-1:1
         if ex.args[i] isa LineNumberNode
@@ -463,7 +339,7 @@
     end
 end
 
-function internal_vscodedisplay(x)    
+function internal_vscodedisplay(x)
     if showable("application/vnd.dataresource+json", x)
         _display(InlineDisplay(), x)
     elseif _isiterabletable(x)===true
@@ -505,7 +381,7 @@
 
     if length(Base.ARGS) >= 3 && Base.ARGS[3] == "true"
         Base.Multimedia.pushdisplay(_vscodeserver.InlineDisplay())
-    end    
+    end
 end
 
 function vscodedisplay(x)
