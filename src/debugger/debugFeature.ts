import * as vscode from 'vscode'
<<<<<<< HEAD
import { ExtensionFeatures } from '../extension'
import { getEnvPath } from '../jlpkgenv'
=======
import * as jlpkgenv from '../jlpkgenv'
>>>>>>> 7bdf7404
import { getJuliaExePath } from '../juliaexepath'
import { registerCommand } from '../utils'
import { JuliaDebugSession } from './juliaDebug'

export class JuliaDebugFeature {
    constructor(private context: vscode.ExtensionContext, private extensionFeatures: ExtensionFeatures) {
        const provider = new JuliaDebugConfigurationProvider()
        const factory = new InlineDebugAdapterFactory(this.context, this.extensionFeatures)

        this.context.subscriptions.push(
            vscode.debug.registerDebugConfigurationProvider('julia', provider),
            vscode.debug.registerDebugAdapterDescriptorFactory('julia', factory),
            registerCommand('language-julia.debug.getActiveJuliaEnvironment', async config => {
                return await jlpkgenv.getAbsEnvPath()
            }),
            registerCommand('language-julia.runEditorContents', async (resource: vscode.Uri | undefined) => {
                resource = getActiveUri(resource)
                if (!resource) {
                    vscode.window.showInformationMessage('No active editor found.')
                    return
                }
                const folder = vscode.workspace.getWorkspaceFolder(resource)
                if (folder === undefined) {
                    vscode.window.showInformationMessage('File not found in workspace.')
                    return
                }
                const success = await vscode.debug.startDebugging(folder, {
                    type: 'julia',
                    name: 'Run Editor Contents',
                    request: 'launch',
                    program: resource.fsPath,
                    noDebug: true
                })
                if (!success) {
                    vscode.window.showErrorMessage('Could not run editor content in new process.')
                }
            }),
            registerCommand('language-julia.debugEditorContents', async (resource: vscode.Uri | undefined) => {
                resource = getActiveUri(resource)
                if (!resource) {
                    vscode.window.showInformationMessage('No active editor found.')
                    return
                }
                const folder = vscode.workspace.getWorkspaceFolder(resource)
                if (folder === undefined) {
                    vscode.window.showInformationMessage('File not found in workspace.')
                    return
                }
                const success = await vscode.debug.startDebugging(folder, {
                    type: 'julia',
                    name: 'Debug Editor Contents',
                    request: 'launch',
                    program: resource.fsPath
                })
                if (!success) {
                    vscode.window.showErrorMessage('Could not debug editor content in new process.')
                }
            })
        )
    }

    public dispose() { }
}

function getActiveUri(
    uri: vscode.Uri | undefined,
    editor: vscode.TextEditor | undefined = vscode.window.activeTextEditor
) {
    return uri || (editor ? editor.document.uri : undefined)
}

export class JuliaDebugConfigurationProvider implements vscode.DebugConfigurationProvider {
    public resolveDebugConfiguration(
        folder: vscode.WorkspaceFolder | undefined,
        config: vscode.DebugConfiguration,
        token?: vscode.CancellationToken,
    ): vscode.ProviderResult<vscode.DebugConfiguration> {
        if (!config.request) {
            config.request = 'launch'
        }

        if (!config.type) {
            config.type = 'julia'
        }

        if (!config.name) {
            config.name = 'Launch Julia'
        }

        if (!config.program && config.request !== 'attach') {
            config.program = vscode.window.activeTextEditor.document.fileName
        }

        if (!config.internalConsoleOptions) {
            config.internalConsoleOptions = 'neverOpen'
        }

        if (!config.stopOnEntry) {
            config.stopOnEntry = false
        }

        if (!config.cwd && config.request !== 'attach') {
            config.cwd = '${workspaceFolder}'
        }

        if (!config.juliaEnv && config.request !== 'attach') {
            config.juliaEnv = '${command:activeJuliaEnvironment}'
        }

        console.log(config)

        return config
    }
}

class InlineDebugAdapterFactory implements vscode.DebugAdapterDescriptorFactory {

    constructor(private context: vscode.ExtensionContext, private extensionFeatures: ExtensionFeatures) { }

    createDebugAdapterDescriptor(_session: vscode.DebugSession): vscode.ProviderResult<vscode.DebugAdapterDescriptor> {
        return (async () => {
            return new vscode.DebugAdapterInlineImplementation(<any>new JuliaDebugSession(this.context, await getJuliaExePath(), this.extensionFeatures))
        })()
    }
}<|MERGE_RESOLUTION|>--- conflicted
+++ resolved
@@ -1,10 +1,6 @@
 import * as vscode from 'vscode'
-<<<<<<< HEAD
 import { ExtensionFeatures } from '../extension'
-import { getEnvPath } from '../jlpkgenv'
-=======
 import * as jlpkgenv from '../jlpkgenv'
->>>>>>> 7bdf7404
 import { getJuliaExePath } from '../juliaexepath'
 import { registerCommand } from '../utils'
 import { JuliaDebugSession } from './juliaDebug'
