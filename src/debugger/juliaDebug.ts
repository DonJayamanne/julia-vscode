import { Subject } from 'await-notify'
import * as net from 'net'
import { join } from 'path'
import { uuid } from 'uuidv4'
import * as vscode from 'vscode'
import { InitializedEvent, Logger, logger, LoggingDebugSession, StoppedEvent, TerminatedEvent } from 'vscode-debugadapter'
import { DebugProtocol } from 'vscode-debugprotocol'
<<<<<<< HEAD
import { createMessageConnection, Disposable, MessageConnection, StreamMessageReader, StreamMessageWriter } from 'vscode-jsonrpc'
import { ExtensionFeatures } from '../extension'
=======
import { createMessageConnection, Disposable, MessageConnection, StreamMessageReader, StreamMessageWriter } from 'vscode-jsonrpc/node'
>>>>>>> 7bdf7404
import { replStartDebugger } from '../interactive/repl'
import { getCrashReportingPipename } from '../telemetry'
import { generatePipeName } from '../utils'
import { notifyTypeDebug, notifyTypeExec, notifyTypeOurFinished, notifyTypeRun, notifyTypeStopped, requestTypeBreakpointLocations, requestTypeContinue, requestTypeDisconnect, requestTypeEvaluate, requestTypeExceptionInfo, requestTypeNext, requestTypeRestartFrame, requestTypeScopes, requestTypeSetBreakpoints, requestTypeSetExceptionBreakpoints, requestTypeSetFunctionBreakpoints, requestTypeSetVariable, requestTypeSource, requestTypeStackTrace, requestTypeStepIn, requestTypeStepInTargets, requestTypeStepOut, requestTypeTerminate, requestTypeThreads, requestTypeVariables } from './debugProtocol'

/**
 * This interface describes the Julia specific launch attributes
 * (which are not part of the Debug Adapter Protocol).
 * The schema for these attributes lives in the package.json of the Julia extension.
 * The interface should always match this schema.
 */
interface LaunchRequestArguments extends DebugProtocol.LaunchRequestArguments {
    /** An absolute path to the "program" to debug. */
    program: string
    /** Automatically stop target after launch. If not specified, target does not stop. */
    stopOnEntry?: boolean
    cwd?: string
    juliaEnv?: string,
    /** enable logging the Debug Adapter Protocol */
    trace?: boolean
    args?: string[]
}

interface AttachRequestArguments extends DebugProtocol.AttachRequestArguments {
<<<<<<< HEAD
    code: string;
    stopOnEntry: boolean;
    __notebookID?: string;
=======
    code: string
    file: string
    stopOnEntry: boolean
>>>>>>> 7bdf7404
}

export class JuliaDebugSession extends LoggingDebugSession {
    private _configurationDone = new Subject();

    private _debuggeeTerminal: vscode.Terminal
    private _connection: MessageConnection
    private _debuggeeWrapperSocket: net.Socket

    private _launchMode: boolean
    private _launchedWithoutDebug: boolean

    private _no_need_for_force_kill: boolean = false;

    /**
     * Creates a new debug adapter that is used for one debug session.
     * We configure the default implementation of a debug adapter here.
     */
    public constructor(private context: vscode.ExtensionContext, private juliaPath: string, private extensionFeatures: ExtensionFeatures) {
        super('julia-debug.txt')

        // this debugger uses zero-based lines and columns
        this.setDebuggerLinesStartAt1(true)
        this.setDebuggerColumnsStartAt1(true)
    }

    /**
     * The 'initialize' request is the first request called by the frontend
     * to interrogate the features the debug adapter provides.
     */
    protected async initializeRequest(response: DebugProtocol.InitializeResponse, args: DebugProtocol.InitializeRequestArguments): Promise<void> {

        // build and return the capabilities of this debug adapter:
        response.body = response.body || {}

        // the adapter implements the configurationDoneRequest.
        response.body.supportsConfigurationDoneRequest = true

        response.body.supportsFunctionBreakpoints = true

        // make VS Code to use 'evaluate' when hovering over source
        response.body.supportsEvaluateForHovers = true

        // make VS Code to show a 'step back' button
        response.body.supportsStepBack = false

        // make VS Code to support data breakpoints
        response.body.supportsDataBreakpoints = false

        // make VS Code to support completion in REPL
        response.body.supportsCompletionsRequest = false
        // response.body.completionTriggerCharacters = [".", "["];

        // make VS Code to send cancelRequests
        response.body.supportsCancelRequest = false

        response.body.supportsTerminateRequest = true

        // make VS Code send the breakpointLocations request
        response.body.supportsBreakpointLocationsRequest = false

        response.body.supportsConditionalBreakpoints = true

        response.body.supportsHitConditionalBreakpoints = false

        response.body.supportsLogPoints = false

        response.body.supportsExceptionInfoRequest = true

        response.body.supportsRestartFrame = true

        response.body.supportsSetVariable = true

        response.body.supportsStepInTargetsRequest = true

        response.body.exceptionBreakpointFilters = [
            { filter: 'compilemode', label: 'Compiled Mode (experimental)', default: false },
            { filter: 'error', label: 'Uncaught Exceptions', default: true },
            { filter: 'throw', label: 'All Exceptions', default: false }
        ]

        this.sendResponse(response)
    }

    /**
     * Called at the end of the configuration sequence.
     * Indicates that all breakpoints etc. have been sent to the DA and that the 'launch' can start.
     */
    protected configurationDoneRequest(response: DebugProtocol.ConfigurationDoneResponse, args: DebugProtocol.ConfigurationDoneArguments): void {
        super.configurationDoneRequest(response, args)

        // notify the launchRequest that configuration has finished
        this._configurationDone.notify()
    }

    protected ourFinishedEvent() {
        this._no_need_for_force_kill = true
        this.sendEvent(new TerminatedEvent())
    }

    protected async attachRequest(response: DebugProtocol.AttachResponse, args: AttachRequestArguments) {
        this._launchMode = false
        const pn = generatePipeName(uuid(), 'vsc-jl-dbg')

        const connectedPromise = new Subject()
        const serverListeningPromise = new Subject()

        const server = net.createServer(socket => {
            this._connection = createMessageConnection(
                new StreamMessageReader(socket),
                new StreamMessageWriter(socket)
            )

            this._connection.onNotification(notifyTypeStopped, (params) => this.sendEvent(new StoppedEvent(params.reason, params.threadId, params.text)))
            this._connection.onNotification(notifyTypeOurFinished, () => this.ourFinishedEvent())

            this._connection.listen()

            connectedPromise.notify()
        })

        server.listen(pn, () => {
            serverListeningPromise.notify()
        })

        await serverListeningPromise.wait()

        if (args.__notebookID) {
            const notebook = this.extensionFeatures.Notebook.provider._notebooks.get(args.__notebookID)
            await notebook.attachDebugger(pn)
        }
        else {
            replStartDebugger(pn)
        }

        await connectedPromise.wait()

        // since this debug adapter can accept configuration requests like 'setBreakpoint' at any time,
        // we request them early by sending an 'initializeRequest' to the frontend.
        // The frontend will end the configuration sequence by calling 'configurationDone' request.
        this.sendEvent(new InitializedEvent())

        // wait until configuration has finished (and configurationDoneRequest has been called)
        // await this._configurationDone.wait(1000);
        await this._configurationDone.wait()

<<<<<<< HEAD
        if (!args.__notebookID) {
            const code_to_run = args.code

            this._connection.sendNotification(notifyTypeExec, { stopOnEntry: args.stopOnEntry, code: code_to_run })
        }
=======
        this._connection.sendNotification(notifyTypeExec, { stopOnEntry: args.stopOnEntry, code: args.code, file: args.file })
>>>>>>> 7bdf7404

        this.sendResponse(response)
    }

    protected async launchRequest(response: DebugProtocol.LaunchResponse, args: LaunchRequestArguments) {
        this._launchMode = true
        // make sure to 'Stop' the buffered logging if 'trace' is not set
        logger.setup(args.trace ? Logger.LogLevel.Verbose : Logger.LogLevel.Stop, false)

        const connectedPromise = new Subject()
        const serverListeningPromise = new Subject()
        const serverForWrapperPromise = new Subject()

        const pn = generatePipeName(uuid(), 'vsc-jl-dbg')
        const pnForWrapper = generatePipeName(uuid(), 'vsc-jl-dbgw')

        const server = net.createServer(socket => {
            this._connection = createMessageConnection(
                new StreamMessageReader(socket),
                new StreamMessageWriter(socket)
            )

            this._connection.onNotification(notifyTypeStopped, (params) => this.sendEvent(new StoppedEvent(params.reason, params.threadId, params.text)))
            this._connection.onNotification(notifyTypeOurFinished, () => this.ourFinishedEvent())

            this._connection.listen()

            connectedPromise.notify()
        })

        const serverForWrapper = net.createServer(socket => {
            this._debuggeeWrapperSocket = socket
        })

        serverForWrapper.listen(pnForWrapper, () => {
            serverForWrapperPromise.notify()
        })

        await serverForWrapperPromise.wait()

        server.listen(pn, () => {
            serverListeningPromise.notify()
        })

        await serverListeningPromise.wait()

        this._debuggeeTerminal = vscode.window.createTerminal({
            name: 'Julia Debugger',
            shellPath: this.juliaPath,
            shellArgs: [
                '--color=yes',
                '--startup-file=no',
                '--history-file=no',
                join(this.context.extensionPath, 'scripts', 'debugger', 'launch_wrapper.jl'),
                pn,
                pnForWrapper,
                args.cwd,
                args.juliaEnv,
                getCrashReportingPipename()
            ],
            env: {
                JL_ARGS: args.args ? args.args.map(i => Buffer.from(i).toString('base64')).join(';') : ''
            }
        })
        this._debuggeeTerminal.show(false)
        const disposables: Array<Disposable> = []
        vscode.window.onDidCloseTerminal((terminal) => {
            if (terminal === this._debuggeeTerminal) {
                this.sendEvent(new TerminatedEvent())
                disposables.forEach(d => d.dispose())
            }
        }, this, disposables)

        await connectedPromise.wait()

        // since this debug adapter can accept configuration requests like 'setBreakpoint' at any time,
        // we request them early by sending an 'initializeRequest' to the frontend.
        // The frontend will end the configuration sequence by calling 'configurationDone' request.
        this.sendEvent(new InitializedEvent())

        // wait until configuration has finished (and configurationDoneRequest has been called)
        // await this._configurationDone.wait(1000);
        await this._configurationDone.wait()

        this._launchedWithoutDebug = args.noDebug

        if (args.noDebug) {
            this._connection.sendNotification(notifyTypeRun, { program: args.program })
        }
        else {
            this._connection.sendNotification(notifyTypeDebug, { stopOnEntry: args.stopOnEntry, program: args.program })
        }

        this.sendResponse(response)
    }

    protected async terminateRequest(response: DebugProtocol.TerminateResponse, args: DebugProtocol.TerminateArguments) {
        if (this._launchedWithoutDebug) {
            this._debuggeeWrapperSocket.write('TERMINATE\n')
            this.sendEvent(new TerminatedEvent())
        }
        else {
            response.body = await this._connection.sendRequest(requestTypeTerminate, args)
        }
        this.sendResponse(response)
    }

    protected async disconnectRequest(response: DebugProtocol.DisconnectResponse, args: DebugProtocol.DisconnectArguments) {
        if (this._launchMode) {
            if (!this._no_need_for_force_kill) {
                this._debuggeeWrapperSocket.write('TERMINATE\n')
            }
        }
        else {
            response.body = await this._connection.sendRequest(requestTypeDisconnect, args)
        }

        this.sendResponse(response)
    }

    // Pure relay below

    protected async setVariableRequest(response: DebugProtocol.SetVariableResponse, args: DebugProtocol.SetVariableArguments) {
        try {
            response.body = await this._connection.sendRequest(requestTypeSetVariable, args)
        }
        catch (err) {
            response.success = false
            response.message = err.message
        }
        this.sendResponse(response)
    }

    protected async breakpointLocationsRequest(response: DebugProtocol.BreakpointLocationsResponse, args: DebugProtocol.BreakpointLocationsArguments) {
        response.body = await this._connection.sendRequest(requestTypeBreakpointLocations, args)
        this.sendResponse(response)
    }

    protected async threadsRequest(response: DebugProtocol.ThreadsResponse) {
        response.body = await this._connection.sendRequest(requestTypeThreads)
        this.sendResponse(response)
    }

    protected async setBreakPointsRequest(response: DebugProtocol.SetBreakpointsResponse, args: DebugProtocol.SetBreakpointsArguments) {
        response.body = await this._connection.sendRequest(requestTypeSetBreakpoints, args)
        this.sendResponse(response)
    }

    protected async setFunctionBreakPointsRequest(response: DebugProtocol.SetFunctionBreakpointsResponse, args: DebugProtocol.SetFunctionBreakpointsArguments) {
        response.body = await this._connection.sendRequest(requestTypeSetFunctionBreakpoints, args)
        this.sendResponse(response)
    }

    protected async setExceptionBreakPointsRequest(response: DebugProtocol.SetExceptionBreakpointsResponse, args: DebugProtocol.SetExceptionBreakpointsArguments) {
        response.body = await this._connection.sendRequest(requestTypeSetExceptionBreakpoints, args)
        this.sendResponse(response)
    }

    protected async continueRequest(response: DebugProtocol.ContinueResponse, args: DebugProtocol.ContinueArguments) {
        response.body = await this._connection.sendRequest(requestTypeContinue, args)
        this.sendResponse(response)
    }

    protected async nextRequest(response: DebugProtocol.NextResponse, args: DebugProtocol.NextArguments) {
        response.body = await this._connection.sendRequest(requestTypeNext, args)
        this.sendResponse(response)
    }

    protected async stepInRequest(response: DebugProtocol.StepInResponse, args: DebugProtocol.StepInArguments) {
        response.body = await this._connection.sendRequest(requestTypeStepIn, args)
        this.sendResponse(response)
    }
    protected async stepInTargetsRequest(response: DebugProtocol.StepInTargetsResponse, args: DebugProtocol.StepInTargetsArguments) {
        response.body = await this._connection.sendRequest(requestTypeStepInTargets, args)
        this.sendResponse(response)
    }

    protected async stepOutRequest(response: DebugProtocol.StepOutResponse, args: DebugProtocol.StepOutArguments) {
        response.body = await this._connection.sendRequest(requestTypeStepOut, args)
        this.sendResponse(response)
    }

    protected async restartFrameRequest(response: DebugProtocol.RestartFrameResponse, args: DebugProtocol.RestartFrameArguments) {
        response.body = await this._connection.sendRequest(requestTypeRestartFrame, args)
        this.sendResponse(response)
    }

    protected async evaluateRequest(response: DebugProtocol.EvaluateResponse, args: DebugProtocol.EvaluateArguments) {
        response.body = await this._connection.sendRequest(requestTypeEvaluate, args)
        this.sendResponse(response)
    }

    protected async exceptionInfoRequest(response: DebugProtocol.ExceptionInfoResponse, args: DebugProtocol.ExceptionInfoArguments) {
        response.body = await this._connection.sendRequest(requestTypeExceptionInfo, args)
        this.sendResponse(response)
    }

    protected async stackTraceRequest(response: DebugProtocol.StackTraceResponse, args: DebugProtocol.StackTraceArguments) {
        response.body = await this._connection.sendRequest(requestTypeStackTrace, args)
        this.sendResponse(response)
    }

    protected async sourceRequest(response: DebugProtocol.SourceResponse, args: DebugProtocol.SourceArguments) {
        response.body = await this._connection.sendRequest(requestTypeSource, args)
        this.sendResponse(response)
    }

    protected async scopesRequest(response: DebugProtocol.ScopesResponse, args: DebugProtocol.ScopesArguments) {
        response.body = await this._connection.sendRequest(requestTypeScopes, args)
        this.sendResponse(response)
    }

    protected async variablesRequest(response: DebugProtocol.VariablesResponse, args: DebugProtocol.VariablesArguments) {
        response.body = await this._connection.sendRequest(requestTypeVariables, args)
        this.sendResponse(response)
    }
}<|MERGE_RESOLUTION|>--- conflicted
+++ resolved
@@ -5,12 +5,8 @@
 import * as vscode from 'vscode'
 import { InitializedEvent, Logger, logger, LoggingDebugSession, StoppedEvent, TerminatedEvent } from 'vscode-debugadapter'
 import { DebugProtocol } from 'vscode-debugprotocol'
-<<<<<<< HEAD
-import { createMessageConnection, Disposable, MessageConnection, StreamMessageReader, StreamMessageWriter } from 'vscode-jsonrpc'
+import { createMessageConnection, Disposable, MessageConnection, StreamMessageReader, StreamMessageWriter } from 'vscode-jsonrpc/node'
 import { ExtensionFeatures } from '../extension'
-=======
-import { createMessageConnection, Disposable, MessageConnection, StreamMessageReader, StreamMessageWriter } from 'vscode-jsonrpc/node'
->>>>>>> 7bdf7404
 import { replStartDebugger } from '../interactive/repl'
 import { getCrashReportingPipename } from '../telemetry'
 import { generatePipeName } from '../utils'
@@ -35,15 +31,10 @@
 }
 
 interface AttachRequestArguments extends DebugProtocol.AttachRequestArguments {
-<<<<<<< HEAD
-    code: string;
-    stopOnEntry: boolean;
-    __notebookID?: string;
-=======
     code: string
     file: string
     stopOnEntry: boolean
->>>>>>> 7bdf7404
+    __notebookID?: string;
 }
 
 export class JuliaDebugSession extends LoggingDebugSession {
@@ -190,15 +181,9 @@
         // await this._configurationDone.wait(1000);
         await this._configurationDone.wait()
 
-<<<<<<< HEAD
         if (!args.__notebookID) {
-            const code_to_run = args.code
-
-            this._connection.sendNotification(notifyTypeExec, { stopOnEntry: args.stopOnEntry, code: code_to_run })
-        }
-=======
-        this._connection.sendNotification(notifyTypeExec, { stopOnEntry: args.stopOnEntry, code: args.code, file: args.file })
->>>>>>> 7bdf7404
+            this._connection.sendNotification(notifyTypeExec, { stopOnEntry: args.stopOnEntry, code: args.code, file: args.file })
+        }
 
         this.sendResponse(response)
     }
