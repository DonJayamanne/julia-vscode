import * as vscode from 'vscode'
import * as rpc from 'vscode-jsonrpc'
import * as vslc from 'vscode-languageclient'
import { onSetLanguageClient } from '../extension'
import * as telemetry from '../telemetry'
import { getVersionedParamsAtPosition } from '../utils'
import { onExit, onInit } from './repl'

let statusBarItem: vscode.StatusBarItem = null
let g_connection: rpc.MessageConnection = null
let g_languageClient: vslc.LanguageClient = null

const manuallySetDocuments = []

const requestTypeGetModules = new rpc.RequestType<void, string[], void, void>('repl/loadedModules')
const requestTypeIsModuleLoaded = new rpc.RequestType<string, boolean, void, void>('repl/isModuleLoaded')

const automaticallyChooseOption = 'Choose Automatically'


export function activate(context: vscode.ExtensionContext) {
    context.subscriptions.push(vscode.window.onDidChangeActiveTextEditor(ed => updateStatusBarItem(ed)))
    context.subscriptions.push(vscode.window.onDidChangeTextEditorSelection(changeEvent => updateModuleForSelectionEvent(changeEvent)))
    context.subscriptions.push(vscode.commands.registerCommand('language-julia.chooseModule', chooseModule))

    context.subscriptions.push(onSetLanguageClient(languageClient => {
        g_languageClient = languageClient
    }))

    // NOTE:
    // set module status bar item just right of language mode selector
    // ref: language selector has priority `100`:
    // https://github.com/microsoft/vscode/blob/1d268b701376470bc638100fbe17d283404ac559/src/vs/workbench/browser/parts/editor/editorStatus.ts#L534
    statusBarItem = vscode.window.createStatusBarItem(vscode.StatusBarAlignment.Right, 99)
    statusBarItem.command = 'language-julia.chooseModule'
    statusBarItem.text = 'Main'
    statusBarItem.tooltip = 'Choose Current Module'

    onInit(conn => {
        g_connection = conn
        updateStatusBarItem(vscode.window.activeTextEditor)
    })
    onExit(hadError => {
        g_connection = null
        statusBarItem.hide()
    })

    context.subscriptions.push(statusBarItem)
}

export async function getModuleForEditor(document: vscode.TextDocument, position: vscode.Position) {
    let mod = manuallySetDocuments[document.fileName]

    if (mod === undefined) {
<<<<<<< HEAD
=======
        const params: VersionedTextDocumentPositionParams = {
            textDocument: vslc.TextDocumentIdentifier.create(document.uri.toString()),
            version: document.version,
            position: position
        }

>>>>>>> d1925cd8
        try {
            const params = getVersionedParamsAtPosition(editor, position)
            mod = await g_languageClient.sendRequest('julia/getModuleAt', params)
        } catch (err) {
            console.error(err)
            mod = 'Main'
        }
    }

    return mod
}

function isJuliaEditor(editor: vscode.TextEditor = vscode.window.activeTextEditor) {
    return editor && editor.document.languageId === 'julia'
}

async function updateStatusBarItem(editor: vscode.TextEditor) {
    if (isJuliaEditor(editor)) {
        statusBarItem.show()
        await updateModuleForEditor(editor)
    } else {
        statusBarItem.hide()
    }
}

async function updateModuleForSelectionEvent(event: vscode.TextEditorSelectionChangeEvent) {
    const editor = event.textEditor
    await updateStatusBarItem(editor)
}

async function updateModuleForEditor(editor: vscode.TextEditor) {
    let mod = 'Main'
    try {
        mod = await getModuleForEditor(editor.document, editor.selection.start)
    } catch (err) {
        if (g_languageClient) {
            telemetry.handleNewCrashReportFromException(err, 'Extension')
        }
    }

    let loaded = false
    try {
        loaded = await g_connection.sendRequest(requestTypeIsModuleLoaded, mod)
    } catch (err) {
        if (g_connection) {
            telemetry.handleNewCrashReportFromException(err, 'Extension')
        }
    }

    statusBarItem.text = loaded ? mod : '(' + mod + ')'
}

async function chooseModule() {
    let possibleModules = []
    try {
        possibleModules = await g_connection.sendRequest(requestTypeGetModules, null)
    } catch (err) {
        if (g_connection) {
            telemetry.handleNewCrashReportFromException(err, 'Extension')
        } else {
            vscode.window.showInformationMessage('Setting a module requires an active REPL.')
        }
        return
    }

    possibleModules.sort()
    possibleModules.splice(0, 0, automaticallyChooseOption)

    const qpOptions: vscode.QuickPickOptions = {
        placeHolder: 'Select module',
        canPickMany: false
    }
    const mod = await vscode.window.showQuickPick(possibleModules, qpOptions)

    const ed = vscode.window.activeTextEditor
    if (mod === automaticallyChooseOption) {
        delete manuallySetDocuments[ed.document.fileName]
    } else {
        manuallySetDocuments[ed.document.fileName] = mod
    }

    updateStatusBarItem(ed)
}<|MERGE_RESOLUTION|>--- conflicted
+++ resolved
@@ -52,17 +52,8 @@
     let mod = manuallySetDocuments[document.fileName]
 
     if (mod === undefined) {
-<<<<<<< HEAD
-=======
-        const params: VersionedTextDocumentPositionParams = {
-            textDocument: vslc.TextDocumentIdentifier.create(document.uri.toString()),
-            version: document.version,
-            position: position
-        }
-
->>>>>>> d1925cd8
         try {
-            const params = getVersionedParamsAtPosition(editor, position)
+            const params = getVersionedParamsAtPosition(document, position)
             mod = await g_languageClient.sendRequest('julia/getModuleAt', params)
         } catch (err) {
             console.error(err)
