import * as vscode from 'vscode'
import * as rpc from 'vscode-jsonrpc'
import * as vslc from 'vscode-languageclient'
import { onSetLanguageClient } from '../extension'
<<<<<<< HEAD
import { getVersionedParamsAtPosition } from '../utils'
=======
import * as telemetry from '../telemetry'
import { VersionedTextDocumentPositionParams } from './misc'
>>>>>>> df8c87b6
import { onExit, onInit } from './repl'


let statusBarItem: vscode.StatusBarItem = null
let g_connection: rpc.MessageConnection = null
let g_languageClient: vslc.LanguageClient = null

const manuallySetDocuments = []

const requestTypeGetModules = new rpc.RequestType<void, string[], void, void>('repl/loadedModules')
const requestTypeIsModuleLoaded = new rpc.RequestType<string, boolean, void, void>('repl/isModuleLoaded')

const automaticallyChooseOption = 'Choose Automatically'


export function activate(context: vscode.ExtensionContext) {
    context.subscriptions.push(vscode.window.onDidChangeActiveTextEditor(ed => updateStatusBarItem(ed)))
    context.subscriptions.push(vscode.window.onDidChangeTextEditorSelection(changeEvent => updateModuleForSelectionEvent(changeEvent)))
    context.subscriptions.push(vscode.commands.registerCommand('language-julia.chooseModule', chooseModule))

    context.subscriptions.push(onSetLanguageClient(languageClient => {
        g_languageClient = languageClient
    }))

    // NOTE:
    // set module status bar item just right of language mode selector
    // ref: language selector has priority `100`:
    // https://github.com/microsoft/vscode/blob/1d268b701376470bc638100fbe17d283404ac559/src/vs/workbench/browser/parts/editor/editorStatus.ts#L534
    statusBarItem = vscode.window.createStatusBarItem(vscode.StatusBarAlignment.Right, 99)
    statusBarItem.command = 'language-julia.chooseModule'
    statusBarItem.text = 'Main'
    statusBarItem.tooltip = 'Choose Current Module'

    onInit(conn => {
        g_connection = conn
        updateStatusBarItem(vscode.window.activeTextEditor)
    })
    onExit(hadError => {
        g_connection = null
        statusBarItem.hide()
    })

    context.subscriptions.push(statusBarItem)
}

export async function getModuleForEditor(editor: vscode.TextEditor, position: vscode.Position = editor.selection.start) {
    let mod = manuallySetDocuments[editor.document.fileName]

    if (mod === undefined) {
        try {
            mod = await g_languageClient.sendRequest('julia/getModuleAt', getVersionedParamsAtPosition(editor, position))
        } catch (err) {
            console.error(err)
            mod = 'Main'
        }
    }

    return mod
}

function isJuliaEditor(editor: vscode.TextEditor = vscode.window.activeTextEditor) {
    return editor && editor.document.languageId === 'julia'
}

async function updateStatusBarItem(editor: vscode.TextEditor) {
    if (isJuliaEditor(editor)) {
        statusBarItem.show()
        await updateModuleForEditor(editor)
    } else {
        statusBarItem.hide()
    }
}

async function updateModuleForSelectionEvent(event: vscode.TextEditorSelectionChangeEvent) {
    const editor = event.textEditor
    await updateStatusBarItem(editor)
}

async function updateModuleForEditor(editor: vscode.TextEditor) {
    let mod = 'Main'
    try {
        mod = await getModuleForEditor(editor)
    } catch (err) {
        if (g_languageClient) {
            telemetry.handleNewCrashReportFromException(err, 'Extension')
        }
    }

    let loaded = false
    try {
        loaded = await g_connection.sendRequest(requestTypeIsModuleLoaded, mod)
    } catch (err) {
        if (g_connection) {
            telemetry.handleNewCrashReportFromException(err, 'Extension')
        }
    }

    statusBarItem.text = loaded ? mod : '(' + mod + ')'
}

async function chooseModule() {
    let possibleModules = []
    try {
        possibleModules = await g_connection.sendRequest(requestTypeGetModules, null)
    } catch (err) {
        if (g_connection) {
            telemetry.handleNewCrashReportFromException(err, 'Extension')
        } else {
            vscode.window.showInformationMessage('Setting a module requires an active REPL.')
        }
        return
    }

    possibleModules.sort()
    possibleModules.splice(0, 0, automaticallyChooseOption)

    const qpOptions: vscode.QuickPickOptions = {
        placeHolder: 'Select module',
        canPickMany: false
    }
    const mod = await vscode.window.showQuickPick(possibleModules, qpOptions)

    const ed = vscode.window.activeTextEditor
    if (mod === automaticallyChooseOption) {
        delete manuallySetDocuments[ed.document.fileName]
    } else {
        manuallySetDocuments[ed.document.fileName] = mod
    }

    updateStatusBarItem(ed)
}<|MERGE_RESOLUTION|>--- conflicted
+++ resolved
@@ -2,12 +2,8 @@
 import * as rpc from 'vscode-jsonrpc'
 import * as vslc from 'vscode-languageclient'
 import { onSetLanguageClient } from '../extension'
-<<<<<<< HEAD
+import * as telemetry from '../telemetry'
 import { getVersionedParamsAtPosition } from '../utils'
-=======
-import * as telemetry from '../telemetry'
-import { VersionedTextDocumentPositionParams } from './misc'
->>>>>>> df8c87b6
 import { onExit, onInit } from './repl'
 
 
