--- conflicted
+++ resolved
@@ -108,15 +108,8 @@
                     }
                 })
         }
-<<<<<<< HEAD
-        g_terminal.show(preserveFocus);
-        await juliaIsConnectedPromise.wait();
-=======
         g_terminal.show(preserveFocus)
         await juliaIsConnectedPromise.wait()
-
-        workspace.clearVariables()
->>>>>>> da63458a
     }
     else {
         g_terminal.show(preserveFocus)
@@ -155,28 +148,13 @@
     showResultInREPL: boolean
 }, void, void, void>('repl/runcode')
 
-<<<<<<< HEAD
-const notifyTypeDisplay = new rpc.NotificationType<{ kind: string, data: any }, void>('display');
-const notifyTypeDebuggerEnter = new rpc.NotificationType<string, void>('debugger/enter');
-const notifyTypeDebuggerRun = new rpc.NotificationType<string, void>('debugger/run');
-const notifyTypeReplStartDebugger = new rpc.NotificationType<string, void>('repl/startdebugger');
-const notifyTypeReplStartEval = new rpc.NotificationType<void, void>('repl/starteval');
-export const notifyTypeReplFinishEval = new rpc.NotificationType<void, void>('repl/finisheval');
-export const notifyTypeReplShowInGrid = new rpc.NotificationType<string, void>('repl/showingrid');
-=======
-export const requestTypeGetVariables = new rpc.RequestType<
-    void,
-    { name: string, type: string, value: any }[],
-    void, void>('repl/getvariables')
-
 const notifyTypeDisplay = new rpc.NotificationType<{ kind: string, data: any }, void>('display')
 const notifyTypeDebuggerEnter = new rpc.NotificationType<string, void>('debugger/enter')
 const notifyTypeDebuggerRun = new rpc.NotificationType<string, void>('debugger/run')
 const notifyTypeReplStartDebugger = new rpc.NotificationType<string, void>('repl/startdebugger')
 const notifyTypeReplStartEval = new rpc.NotificationType<void, void>('repl/starteval')
-const notifyTypeReplFinishEval = new rpc.NotificationType<void, void>('repl/finisheval')
+export const notifyTypeReplFinishEval = new rpc.NotificationType<void, void>('repl/finisheval')
 export const notifyTypeReplShowInGrid = new rpc.NotificationType<string, void>('repl/showingrid')
->>>>>>> da63458a
 
 const g_onInit = new vscode.EventEmitter<rpc.MessageConnection>()
 export const onInit = g_onInit.event
@@ -199,18 +177,10 @@
             new rpc.StreamMessageWriter(socket)
         )
 
-<<<<<<< HEAD
-        g_connection.onNotification(notifyTypeDisplay, plots.displayPlot);
-        g_connection.onNotification(notifyTypeDebuggerRun, debuggerRun);
-        g_connection.onNotification(notifyTypeDebuggerEnter, debuggerEnter);
-        g_connection.onNotification(notifyTypeReplStartEval, () => { });
-=======
         g_connection.onNotification(notifyTypeDisplay, plots.displayPlot)
         g_connection.onNotification(notifyTypeDebuggerRun, debuggerRun)
         g_connection.onNotification(notifyTypeDebuggerEnter, debuggerEnter)
         g_connection.onNotification(notifyTypeReplStartEval, () => { })
-        g_connection.onNotification(notifyTypeReplFinishEval, workspace.replFinishEval)
->>>>>>> da63458a
 
         g_connection.listen()
 
@@ -260,11 +230,6 @@
             showResultInREPL: false
         }
     )
-<<<<<<< HEAD
-=======
-
-    await workspace.updateReplVariables()
->>>>>>> da63458a
 }
 
 async function selectJuliaBlock() {
@@ -427,11 +392,6 @@
             isError: result.iserr
         })
     }
-<<<<<<< HEAD
-=======
-
-    await workspace.updateReplVariables()
->>>>>>> da63458a
 }
 
 async function executeCodeCopyPaste(text, individualLine) {
@@ -510,14 +470,8 @@
 
 
     vscode.window.onDidCloseTerminal(terminal => {
-<<<<<<< HEAD
-        if (terminal == g_terminal) {
-            g_terminal = null
-=======
         if (terminal === g_terminal) {
             g_terminal = null
-            workspace.setTerminal(null)
->>>>>>> da63458a
         }
     })
 
