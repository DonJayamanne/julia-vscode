--- conflicted
+++ resolved
@@ -11,11 +11,7 @@
 import { switchEnvToPath } from '../jlpkgenv'
 import * as juliaexepath from '../juliaexepath'
 import * as telemetry from '../telemetry'
-<<<<<<< HEAD
-import { generatePipeName, getVersionedParamsAtPosition, inferJuliaNumThreads } from '../utils'
-=======
-import { generatePipeName, inferJuliaNumThreads, setContext } from '../utils'
->>>>>>> d60c5bac
+import { generatePipeName, getVersionedParamsAtPosition, inferJuliaNumThreads, setContext } from '../utils'
 import { VersionedTextDocumentPositionParams } from './misc'
 import * as modules from './modules'
 import * as plots from './plots'
@@ -339,13 +335,9 @@
         vscode.window.showErrorMessage('No LS running or start. Check your settings.')
         return zeroReturn
     }
-<<<<<<< HEAD
-=======
 
     await g_languageClient.onReady()
 
-    let ret_val: vscode.Position[]
->>>>>>> d60c5bac
     try {
         return await g_languageClient.sendRequest('julia/getCurrentBlockRange', params)
     } catch (err) {
@@ -464,14 +456,10 @@
 
 
     const editor = vscode.window.activeTextEditor
-<<<<<<< HEAD
-=======
     if (editor === undefined) {
         return
     }
 
-    const editorId = vslc.TextDocumentIdentifier.create(editor.document.uri.toString())
->>>>>>> d60c5bac
     const selections = editor.selections.slice()
 
     await startREPL(true, false)
