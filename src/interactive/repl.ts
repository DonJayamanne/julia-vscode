--- conflicted
+++ resolved
@@ -10,11 +10,8 @@
 import * as juliaexepath from '../juliaexepath'
 import * as telemetry from '../telemetry'
 import { generatePipeName, inferJuliaNumThreads } from '../utils'
-<<<<<<< HEAD
 import * as documentation from './documentation'
-=======
 import { VersionedTextDocumentPositionParams } from './misc'
->>>>>>> 47f9d14b
 import * as modules from './modules'
 import * as plots from './plots'
 import * as results from './results'
@@ -262,7 +259,7 @@
     await workspace.replFinishEval()
 }
 
-async function getBlockRange(params: TextDocumentPositionParams) {
+async function getBlockRange(params: VersionedTextDocumentPositionParams) {
     const zeroPos = new vscode.Position(0, 0)
     const zeroReturn = [zeroPos, zeroPos, params.position]
 
@@ -273,15 +270,9 @@
         return zeroReturn
     }
     try {
-<<<<<<< HEAD
         return await g_languageClient.sendRequest('julia/getCurrentBlockRange', params)
-    } catch (ex) {
-        if (ex.message === 'Language client is not ready yet') {
-=======
-        ret_val = await g_languageClient.sendRequest('julia/getCurrentBlockRange', params)
     } catch (err) {
         if (err.message === 'Language client is not ready yet') {
->>>>>>> 47f9d14b
             vscode.window.showErrorMessage(err)
             return zeroReturn
         } else {
@@ -295,20 +286,11 @@
     telemetry.traceEvent('command-selectCodeBlock')
 
     const editor = vscode.window.activeTextEditor
-<<<<<<< HEAD
     const ret_val = await getBlockRange({
-        textDocument: vslc.TextDocumentIdentifier.create(editor.document.uri.toString()),
-        position: new vscode.Position(editor.selection.start.line, editor.selection.start.character)
-    })
-=======
-    const params: VersionedTextDocumentPositionParams = {
         textDocument: vslc.TextDocumentIdentifier.create(editor.document.uri.toString()),
         version: editor.document.version,
         position: editor.document.validatePosition(new vscode.Position(editor.selection.start.line, editor.selection.start.character))
-    }
-
-    const ret_val: vscode.Position[] = await getBlockRange(params)
->>>>>>> 47f9d14b
+    })
 
     const start_pos = editor.document.validatePosition(new vscode.Position(ret_val[0].line, ret_val[0].character))
     const end_pos = editor.document.validatePosition(new vscode.Position(ret_val[1].line, ret_val[1].character))
@@ -372,21 +354,12 @@
     for (const selection of selections) {
         let range: vscode.Range = null
         let nextBlock: vscode.Position = null
-<<<<<<< HEAD
-        const startpos: vscode.Position = new vscode.Position(selection.start.line, selection.start.character)
-=======
         const startpos: vscode.Position = editor.document.validatePosition(new vscode.Position(selection.start.line, selection.start.character))
-        const params: VersionedTextDocumentPositionParams = {
-            textDocument: editorId,
-            version: editor.document.version,
-            position: startpos
-        }
->>>>>>> 47f9d14b
-
         const module: string = await modules.getModuleForEditor(editor, startpos)
         if (selection.isEmpty) {
             const currentBlock = await getBlockRange({
                 textDocument: editorId,
+                version: editor.document.version,
                 position: startpos
             })
             range = new vscode.Range(currentBlock[0].line, currentBlock[0].character, currentBlock[1].line, currentBlock[1].character)
