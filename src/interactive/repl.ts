import * as vscode from 'vscode';
import * as rpc from 'vscode-jsonrpc';
import * as path from 'path';
import * as net from 'net';
import * as os from 'os';
import * as vslc from 'vscode-languageclient';
import * as settings from '../settings';
import * as juliaexepath from '../juliaexepath';
import { generatePipeName, inferJuliaNumThreads } from '../utils';
import * as telemetry from '../telemetry';
import * as jlpkgenv from '../jlpkgenv';
import * as fs from 'async-file';
import { Subject } from 'await-notify';

import * as results from './results'
import * as plots from './plots'
import * as workspace from './workspace'
<<<<<<< HEAD
import * as modules from './modules'
=======
import { onSetLanguageClient, onDidChangeConfig } from '../extension';
>>>>>>> 98a612dd

let g_context: vscode.ExtensionContext = null;
let g_settings: settings.ISettings = null;
let g_languageClient: vslc.LanguageClient = null;

let g_terminal: vscode.Terminal = null

let g_connection: rpc.MessageConnection = undefined;

function startREPLCommand() {
    telemetry.traceEvent('command-startrepl');

    startREPL(false);
}

function is_remote_env(): boolean {
    return typeof vscode.env.remoteName !== 'undefined'
}

function get_editor(): string {
    if (is_remote_env() || process.platform == 'darwin') {
        let cmd = vscode.env.appName.includes("Insiders") ? "code-insiders" : "code"
        return `"${path.join(vscode.env.appRoot, "bin", cmd)}"`
    }
    else {
        return `"${process.execPath}"`
    }
}

async function startREPL(preserveFocus: boolean) {
    if (g_terminal == null) {
        let pipename = generatePipeName(process.pid.toString(), 'vsc-julia-repl');

        let juliaIsConnectedPromise = startREPLMsgServer(pipename);

        let args = path.join(g_context.extensionPath, 'scripts', 'terminalserver', 'terminalserver.jl')
        let exepath = await juliaexepath.getJuliaExePath();
        let pkgenvpath = await jlpkgenv.getEnvPath();
        if (pkgenvpath == null) {
            let jlarg1 = ['-i', '--banner=no'].concat(vscode.workspace.getConfiguration("julia").get("additionalArgs"))
            let jlarg2 = [
                args,
                pipename,
                vscode.workspace.getConfiguration("julia").get("useRevise").toString(),
                vscode.workspace.getConfiguration("julia").get("usePlotPane").toString(),
                telemetry.getCrashReportingPipename()
            ]
            g_terminal = vscode.window.createTerminal(
                {
                    name: "julia",
                    shellPath: exepath,
                    shellArgs: jlarg1.concat(jlarg2),
                    env: {
                        JULIA_EDITOR: get_editor(),
                        JULIA_NUM_THREADS: inferJuliaNumThreads()
                    }
                });
        }
        else {
            let env_file_paths = await jlpkgenv.getProjectFilePaths(pkgenvpath);

            let sysImageArgs = [];
            if (vscode.workspace.getConfiguration("julia").get("useCustomSysimage") && env_file_paths.sysimage_path && env_file_paths.project_toml_path && env_file_paths.manifest_toml_path) {
                let date_sysimage = await fs.stat(env_file_paths.sysimage_path);
                let date_manifest = await fs.stat(env_file_paths.manifest_toml_path);

                if (date_sysimage.mtime > date_manifest.mtime) {
                    sysImageArgs = ['-J', env_file_paths.sysimage_path]
                }
                else {
                    vscode.window.showWarningMessage('Julia sysimage for this environment is out-of-date and not used for REPL.')
                }
            }
            let jlarg1 = ['-i', '--banner=no', `--project=${pkgenvpath}`].concat(sysImageArgs).concat(vscode.workspace.getConfiguration("julia").get("additionalArgs"))
            let jlarg2 = [
                args,
                pipename,
                vscode.workspace.getConfiguration("julia").get("useRevise").toString(),
                vscode.workspace.getConfiguration("julia").get("usePlotPane").toString(),
                telemetry.getCrashReportingPipename()
            ]
            g_terminal = vscode.window.createTerminal(
                {
                    name: "julia",
                    shellPath: exepath,
                    shellArgs: jlarg1.concat(jlarg2),
                    env: {
                        JULIA_EDITOR: get_editor(),
                        JULIA_NUM_THREADS: inferJuliaNumThreads()
                    }
                });
        }
        g_terminal.show(preserveFocus);
        await juliaIsConnectedPromise.wait();
    }
    else {
        g_terminal.show(preserveFocus);
    }
    workspace.setTerminal(g_terminal)
}

function debuggerRun(code: string) {
    let x = {
        type: 'julia',
        request: 'attach',
        name: 'Julia REPL',
        code: code,
        stopOnEntry: false
    }
    vscode.debug.startDebugging(undefined, x);
}

function debuggerEnter(code: string) {
    let x = {
        type: 'julia',
        request: 'attach',
        name: 'Julia REPL',
        code: code,
        stopOnEntry: true
    }
    vscode.debug.startDebugging(undefined, x);
}

<<<<<<< HEAD
const requestTypeReplRunCode = new rpc.RequestType<{
    filename: string,
    line: number,
    column: number,
    code: string,
    module: string,
    showCodeInREPL: boolean,
    showResultInREPL: boolean
}, void, void, void>('repl/runcode');

const notifyTypeDisplay = new rpc.NotificationType<{kind: string, data: any}, void>('display');
const notifyTypeDebuggerEnter = new rpc.NotificationType<string, void>('debugger/enter');
const notifyTypeDebuggerRun = new rpc.NotificationType<string, void>('debugger/run');
=======
const notifyTypeDisplay = new rpc.NotificationType<{ kind: string, data: any }, void>('display');
const notifyTypeDebuggerEnter = new rpc.NotificationType<string, void>('debugger/enter');
const notifyTypeDebuggerRun = new rpc.NotificationType<string, void>('debugger/run');
const notifyTypeReplRunCode = new rpc.NotificationType<{ filename: string, line: number, column: number, code: string }, void>('repl/runcode');
>>>>>>> 98a612dd
const notifyTypeReplStartDebugger = new rpc.NotificationType<string, void>('repl/startdebugger');

const _onInit = new vscode.EventEmitter<rpc.MessageConnection>()
export const onInit = _onInit.event
const _onExit = new vscode.EventEmitter<Boolean>()
export const onExit = _onExit.event

// code execution start

function startREPLMsgServer(pipename: string) {
    let connected = new Subject();

    let server = net.createServer((socket: net.Socket) => {
<<<<<<< HEAD
        socket.on('close', hadError => {
            _onExit.fire(hadError)
            server.close()
        });
=======
        socket.on('close', hadError => { server.close() });
>>>>>>> 98a612dd

        g_connection = rpc.createMessageConnection(
            new rpc.StreamMessageReader(socket),
            new rpc.StreamMessageWriter(socket)
        );

        g_connection.onNotification(notifyTypeDisplay, plots.displayPlot);
        g_connection.onNotification(notifyTypeDebuggerRun, debuggerRun);
        g_connection.onNotification(notifyTypeDebuggerEnter, debuggerEnter);

        g_connection.listen();

        _onInit.fire(g_connection)

        connected.notify();
    });

    server.listen(pipename);

    return connected;
}

async function executeFile(uri?: vscode.Uri) {
    telemetry.traceEvent('command-executejuliafileinrepl');
    let module = 'Main'
    let path = "";
    let code = "";
    if (uri) {
        path = uri.fsPath;
        const readBytes = await vscode.workspace.fs.readFile(uri);
        code = Buffer.from(readBytes).toString('utf8');
    }
    else {
        let editor = vscode.window.activeTextEditor;
        if (!editor) {
            return;
        }
        path = editor.document.fileName;
        code = editor.document.getText();

        module = await modules.getModuleForEditor(editor, new vscode.Position(0, 0))
    }

    await g_connection.sendRequest(
        requestTypeReplRunCode,
        {
            filename: path,
            line: 0,
            column: 0,
            module: module,
            code: code,
            showCodeInREPL: false,
            showResultInREPL: false
        }
    )
}

async function selectJuliaBlock() {
    if (g_languageClient == null) {
        vscode.window.showErrorMessage('Error: Language server is not running.');
    }
    else {
        var editor = vscode.window.activeTextEditor;
        let params: TextDocumentPositionParams = { textDocument: vslc.TextDocumentIdentifier.create(editor.document.uri.toString()), position: new vscode.Position(editor.selection.start.line, editor.selection.start.character) }

        try {
            let ret_val: vscode.Position[] = await g_languageClient.sendRequest('julia/getCurrentBlockRange', params);

            let start_pos = new vscode.Position(ret_val[0].line, ret_val[0].character)
            let end_pos = new vscode.Position(ret_val[1].line, ret_val[1].character)
            vscode.window.activeTextEditor.selection = new vscode.Selection(start_pos, end_pos)
            vscode.window.activeTextEditor.revealRange(new vscode.Range(start_pos, end_pos))
        }
        catch (ex) {
            if (ex.message == "Language client is not ready yet") {
                vscode.window.showErrorMessage('Select code block only works once the Julia Language Server is ready.');
            }
            else {
                throw ex;
            }
        }
    }
}

async function executeJuliaCellInRepl(shouldMove: boolean = false) {
    telemetry.traceEvent('command-executejuliacellinrepl');

    let ed = vscode.window.activeTextEditor;
    let doc = ed.document;
    let rx = new RegExp("^##");
    let curr = doc.validatePosition(ed.selection.active).line;
    var start = curr;
    while (start >= 0) {
        if (rx.test(doc.lineAt(start).text)) {
            break;
        } else {
            start -= 1;
        }
    }
    start += 1;
    var end = start;
    while (end < doc.lineCount) {
        if (rx.test(doc.lineAt(end).text)) {
            break;
        } else {
            end += 1;
        }
    }
    end -= 1;
    let startpos = new vscode.Position(start, 0);
    let endpos = new vscode.Position(end, doc.lineAt(end).text.length);
    let nextpos = new vscode.Position(end + 1, 0);
    let code = doc.getText(new vscode.Range(startpos, endpos));

    const module: string = await modules.getModuleForEditor(ed, startpos)

    await evaluate(ed, new vscode.Range(startpos, endpos), code, module)

    if (shouldMove) {
        vscode.window.activeTextEditor.selection = new vscode.Selection(nextpos, nextpos)
        vscode.window.activeTextEditor.revealRange(new vscode.Range(nextpos, nextpos))
    }
}

async function evaluateBlockOrSelection (shouldMove: boolean = false) {
    const editor = vscode.window.activeTextEditor
    const editorId = vslc.TextDocumentIdentifier.create(editor.document.uri.toString());

    for (const selection of editor.selections) {
        let range: vscode.Range = null
        let nextBlock: vscode.Position = null
        const startpos: vscode.Position = new vscode.Position(selection.start.line, selection.start.character)
        const params: TextDocumentPositionParams = {
            textDocument: editorId,
            position: startpos
        }

        const module: string = await modules.getModuleForEditor(editor, startpos)

        if (selection.isEmpty) {
            const currentBlock: vscode.Position[] = await g_languageClient.sendRequest('julia/getCurrentBlockRange', params);
            range = new vscode.Range(currentBlock[0].line, currentBlock[0].character, currentBlock[1].line, currentBlock[1].character)
            nextBlock = new vscode.Position(currentBlock[2].line, currentBlock[2].character)
        } else {
            range = new vscode.Range(selection.start, selection.end)
        }

        const text = editor.document.getText(range)

        if (shouldMove && nextBlock && selection.isEmpty && editor.selections.length == 1) {
            editor.selection = new vscode.Selection(nextBlock, nextBlock)
            editor.revealRange(new vscode.Range(nextBlock, nextBlock))
        }

        await evaluate(editor, range, text, module)
    }
}

async function evaluate(editor: vscode.TextEditor, range: vscode.Range, text: string, module: string) {
    await startREPL(true);

<<<<<<< HEAD
    const section = vscode.workspace.getConfiguration('julia')
    const resultType: string = section.get('execution.resultType')
    const codeInREPL: boolean = section.get('execution.codeInREPL')

    let r: results.Result = null
    if (resultType !== "REPL") {
        r = results.addResult(editor, range, {
            content: ' ⟳ ',
            isIcon: false,
            hoverContent: '',
            isError: false
        })
    }
=======
            let start_pos = new vscode.Position(ret_val[0].line, ret_val[0].character)
            let end_pos = new vscode.Position(ret_val[1].line, ret_val[1].character)
            let next_pos = new vscode.Position(ret_val[2].line, ret_val[2].character)

            let code_to_run = vscode.window.activeTextEditor.document.getText(new vscode.Range(start_pos, end_pos))
            executeInRepl(code_to_run, vscode.window.activeTextEditor.document.fileName, start_pos)
>>>>>>> 98a612dd

    let result: any = await g_connection.sendRequest(
        requestTypeReplRunCode,
        {
            filename: editor.document.fileName,
            line: range.start.line,
            column: range.start.character,
            code: text,
            module: module,
            showCodeInREPL: codeInREPL,
            showResultInREPL: resultType !== "inline"
        }
    )

    if (resultType !== "REPL") {
        const hoverString =  '```\n' + result.all.toString() + '\n```'

        r.setContent({
            content: ' ' + result.inline.toString() + ' ',
            isIcon: false,
            hoverContent: hoverString,
            isError: result.iserr
        })
    }
}

// code execution end

export async function replStartDebugger(pipename: string) {
    await startREPL(true)

    g_connection.sendNotification(notifyTypeReplStartDebugger, pipename);
}

export interface TextDocumentPositionParams {
    textDocument: vslc.TextDocumentIdentifier
    position: vscode.Position
}

let getBlockText = new rpc.RequestType<TextDocumentPositionParams, void, void, void>('julia/getCurrentBlockRange')

export function activate(context: vscode.ExtensionContext, settings: settings.ISettings) {
    g_context = context;
    g_settings = settings;

    context.subscriptions.push(onSetLanguageClient(languageClient => {
        g_languageClient = languageClient
    }))
    context.subscriptions.push(onDidChangeConfig(newSettings => {
        g_settings = newSettings
    }))

    context.subscriptions.push(vscode.commands.registerCommand('language-julia.startREPL', startREPLCommand));

    context.subscriptions.push(vscode.commands.registerCommand('language-julia.executeJuliaCodeInREPL', evaluateBlockOrSelection));
    context.subscriptions.push(vscode.commands.registerCommand('language-julia.executeJuliaCodeInREPLAndMove', () => evaluateBlockOrSelection(true)));

    context.subscriptions.push(vscode.commands.registerCommand('language-julia.executeJuliaCellInREPL', executeJuliaCellInRepl));
    context.subscriptions.push(vscode.commands.registerCommand('language-julia.executeJuliaCellInREPLAndMove', () => executeJuliaCellInRepl(true)));

    // context.subscriptions.push(vscode.commands.registerCommand('language-julia.executeJuliaCodeInREPL', executeSelection));

    context.subscriptions.push(vscode.commands.registerCommand('language-julia.executeJuliaFileInREPL', executeFile));

    // context.subscriptions.push(vscode.commands.registerCommand('language-julia.executeJuliaCellInREPL', executeJuliaCellInRepl));

    // context.subscriptions.push(vscode.commands.registerCommand('language-julia.executeJuliaBlockInREPL', executeJuliaBlockInRepl));

    context.subscriptions.push(vscode.commands.registerCommand('language-julia.selectBlock', selectJuliaBlock));

    vscode.window.onDidCloseTerminal(terminal => {
        if (terminal == g_terminal) {
            g_terminal = null;
            workspace.setTerminal(null)
        }
    })

    results.activate(context);
    plots.activate(context);
    workspace.activate(context);
<<<<<<< HEAD
    modules.activate(context);
}

export function onDidChangeConfiguration(newSettings: settings.ISettings) {
    g_settings = newSettings
}

export function onNewLanguageClient(newLanguageClient: vslc.LanguageClient) {
    g_languageClient = newLanguageClient;
    modules.setLanguageClient(g_languageClient)
=======
>>>>>>> 98a612dd
}<|MERGE_RESOLUTION|>--- conflicted
+++ resolved
@@ -15,11 +15,8 @@
 import * as results from './results'
 import * as plots from './plots'
 import * as workspace from './workspace'
-<<<<<<< HEAD
 import * as modules from './modules'
-=======
-import { onSetLanguageClient, onDidChangeConfig } from '../extension';
->>>>>>> 98a612dd
+import { onSetLanguageClient, onDidChangeConfig } from '../extension'
 
 let g_context: vscode.ExtensionContext = null;
 let g_settings: settings.ISettings = null;
@@ -143,7 +140,6 @@
     vscode.debug.startDebugging(undefined, x);
 }
 
-<<<<<<< HEAD
 const requestTypeReplRunCode = new rpc.RequestType<{
     filename: string,
     line: number,
@@ -154,15 +150,9 @@
     showResultInREPL: boolean
 }, void, void, void>('repl/runcode');
 
-const notifyTypeDisplay = new rpc.NotificationType<{kind: string, data: any}, void>('display');
-const notifyTypeDebuggerEnter = new rpc.NotificationType<string, void>('debugger/enter');
-const notifyTypeDebuggerRun = new rpc.NotificationType<string, void>('debugger/run');
-=======
 const notifyTypeDisplay = new rpc.NotificationType<{ kind: string, data: any }, void>('display');
 const notifyTypeDebuggerEnter = new rpc.NotificationType<string, void>('debugger/enter');
 const notifyTypeDebuggerRun = new rpc.NotificationType<string, void>('debugger/run');
-const notifyTypeReplRunCode = new rpc.NotificationType<{ filename: string, line: number, column: number, code: string }, void>('repl/runcode');
->>>>>>> 98a612dd
 const notifyTypeReplStartDebugger = new rpc.NotificationType<string, void>('repl/startdebugger');
 
 const _onInit = new vscode.EventEmitter<rpc.MessageConnection>()
@@ -176,14 +166,10 @@
     let connected = new Subject();
 
     let server = net.createServer((socket: net.Socket) => {
-<<<<<<< HEAD
         socket.on('close', hadError => {
             _onExit.fire(hadError)
             server.close()
         });
-=======
-        socket.on('close', hadError => { server.close() });
->>>>>>> 98a612dd
 
         g_connection = rpc.createMessageConnection(
             new rpc.StreamMessageReader(socket),
@@ -345,7 +331,6 @@
 async function evaluate(editor: vscode.TextEditor, range: vscode.Range, text: string, module: string) {
     await startREPL(true);
 
-<<<<<<< HEAD
     const section = vscode.workspace.getConfiguration('julia')
     const resultType: string = section.get('execution.resultType')
     const codeInREPL: boolean = section.get('execution.codeInREPL')
@@ -359,14 +344,6 @@
             isError: false
         })
     }
-=======
-            let start_pos = new vscode.Position(ret_val[0].line, ret_val[0].character)
-            let end_pos = new vscode.Position(ret_val[1].line, ret_val[1].character)
-            let next_pos = new vscode.Position(ret_val[2].line, ret_val[2].character)
-
-            let code_to_run = vscode.window.activeTextEditor.document.getText(new vscode.Range(start_pos, end_pos))
-            executeInRepl(code_to_run, vscode.window.activeTextEditor.document.fileName, start_pos)
->>>>>>> 98a612dd
 
     let result: any = await g_connection.sendRequest(
         requestTypeReplRunCode,
@@ -447,17 +424,5 @@
     results.activate(context);
     plots.activate(context);
     workspace.activate(context);
-<<<<<<< HEAD
     modules.activate(context);
-}
-
-export function onDidChangeConfiguration(newSettings: settings.ISettings) {
-    g_settings = newSettings
-}
-
-export function onNewLanguageClient(newLanguageClient: vslc.LanguageClient) {
-    g_languageClient = newLanguageClient;
-    modules.setLanguageClient(g_languageClient)
-=======
->>>>>>> 98a612dd
 }