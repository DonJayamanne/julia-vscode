import * as vscode from 'vscode'

const LINE_INF = 9999

export enum GlyphChars {
    MuchLessThan = '\u226A',
    LessThan = '\u003C',
    GreaterThan = '\u003E',
    MuchGreaterThan = '\u226B',
    BallotX = '\u2717'
}

interface ResultContent {
    isIcon: boolean,
    content: string,
    hoverContent: string | vscode.MarkdownString,
    isError: boolean
}

export class Result {
    document: vscode.TextDocument
    text: string
    range: vscode.Range
    content: ResultContent
    decoration: vscode.TextEditorDecorationType
    destroyed: boolean
    removeEmitter: vscode.EventEmitter<null>
    onDidRemove: vscode.Event<null>

    constructor(editor: vscode.TextEditor, range: vscode.Range, content: ResultContent) {
        this.range = range
        this.document = editor.document
        this.text = editor.document.getText(this.range)
        this.destroyed = false
        this.removeEmitter = new vscode.EventEmitter()
        this.onDidRemove = this.removeEmitter.event

        this.setContent(content)
    }

    setContent(content: ResultContent) {
        if (this.destroyed) {
            return
        }

        this.content = content

        if (this.decoration) {
            this.remove()
        }

<<<<<<< HEAD
        const decoration = this.createDecoration()
=======
        const color = new vscode.ThemeColor(content.isError ? 'editorError.foreground' : 'editor.foreground')

        const decoration = {
            before: {
                contentIconPath: undefined,
                contentText: undefined,
                margin: '0 0 0 10px',
                color: color,
                backgroundColor: '#ffffff22'
            },
            dark: {
                before: {
                    backgroundColor: '#ffffff22'
                }
            },
            light: {
                before: {
                    backgroundColor: '#00000011'
                }
            },
            rangeBehavior: vscode.DecorationRangeBehavior.OpenClosed
        }
>>>>>>> 5ca65f2a

        if (content.isIcon) {
            decoration.before.contentIconPath = content.content
        } else if (decoration.before) {
            decoration.before.contentText = content.content
        }

        this.decoration = vscode.window.createTextEditorDecorationType(decoration)

        for (const ed of vscode.window.visibleTextEditors) {
            if (ed.document === this.document) {
                ed.setDecorations(this.decoration, [{
                    hoverMessage: this.content.hoverContent,
                    range: this.decorationRange
                }])
            }
        }
    }

    createDecoration(): vscode.DecorationRenderOptions {
        if (this.content.isError) {
            return this.createErrorDecoration()
        } else {
            return this.createResultDecoration()
        }
    }

    createResultDecoration(): vscode.DecorationRenderOptions {
        return {
            before: {
                contentIconPath: undefined,
                contentText: undefined,
                backgroundColor: new vscode.ThemeColor('editorWidget.background'),
                margin: '0 0 0 10px',
                color: new vscode.ThemeColor('editor.foreground'),
            },
            rangeBehavior: vscode.DecorationRangeBehavior.OpenClosed,
        }
    }

    createErrorDecoration(): vscode.DecorationRenderOptions {
        return {
            // there doesn't seem to be a color that looks nicely on any color themes ...
            backgroundColor: new vscode.ThemeColor('inputValidation.errorBackground'),
            borderColor: new vscode.ThemeColor('inputValidation.errorBorder'),
            isWholeLine: true,
            rangeBehavior: vscode.DecorationRangeBehavior.OpenClosed,
        }
    }

    get decorationRange(): vscode.Range {
        return this.content.isError ? this.range :
            new vscode.Range(this.range.end.translate(0, LINE_INF), this.range.end.translate(0, LINE_INF))
    }

    draw() {
        this.setContent(this.content)
    }

    validate(e: vscode.TextDocumentChangeEvent) {
        if (this.document !== e.document) {
            return true
        }

        for (const change of e.contentChanges) {
            const intersect = change.range.intersection(this.range)
            if (intersect !== undefined && !(intersect.isEmpty && change.text === '\n')) {
                return false
            }

            if (change.range.end.line < this.range.start.line ||
                (change.range.end.line === this.range.start.line &&
                    change.range.end.character <= this.range.start.character)) {
                const lines = change.text.split('\n')

                const lineOffset = lines.length - 1 - (change.range.end.line - change.range.start.line)
                const charOffset = change.range.end.line === this.range.start.line ?
                    lines[lines.length - 1].length : 0

                this.range = new vscode.Range(
                    this.range.start.translate(lineOffset, charOffset),
                    this.range.end.translate(lineOffset, charOffset)
                )
            }
        }

        if (this.document.getText(this.range) !== this.text) {
            return false
        }

        return true
    }

    remove(destroy: boolean = false) {
        this.destroyed = destroy
        this.decoration.dispose()
        if (destroy) {
            this.removeEmitter.fire(null)
            this.removeEmitter.dispose()
        }
    }
}

const results: Result[] = []

export function activate(context) {
    context.subscriptions.push(
        // subscriptions
        vscode.workspace.onDidChangeTextDocument((e) => validateResults(e)),
        vscode.window.onDidChangeVisibleTextEditors((editors) => refreshResults(editors)),

        // public commands
        vscode.commands.registerCommand('language-julia.clearAllInlineResults', removeAll),
        vscode.commands.registerCommand('language-julia.clearAllInlineResultsInEditor', () => removeAll(vscode.window.activeTextEditor)),
        vscode.commands.registerCommand('language-julia.clearCurrentInlineResult', () => removeCurrent(vscode.window.activeTextEditor)),

        // internal commands
        vscode.commands.registerCommand('language-julia.gotoFirstFrame', gotoFirstFrame),
        vscode.commands.registerCommand('language-julia.gotoPreviousFrame', (frameArg: { frame: Frame }) => {
            gotoPreviousFrame(frameArg.frame)
        }),
        vscode.commands.registerCommand('language-julia.gotoNextFrame', (frameArg: { frame: Frame }) => {
            gotoNextFrame(frameArg.frame)
        }),
        vscode.commands.registerCommand('language-julia.gotoLastFrame', gotoLastFrame),
        vscode.commands.registerCommand('language-julia.clearStackTrace', clearStackTrace)
    )
}

export function deactivate() { }

export function addResult(editor: vscode.TextEditor, range: vscode.Range, content: ResultContent) {
    results.filter(result => result.document === editor.document && result.range.intersection(range) !== undefined).forEach(removeResult)

    const result = new Result(editor, range, content)
    results.push(result)

    return result
}

export interface Frame {
    path: string,
    line: number
}
interface Highlight {
    frame: Frame,
    result: null | Result
}

interface StackFrameHighlights {
    highlights: Highlight[]
    err: string
}

const stackFrameHighlights: StackFrameHighlights = { highlights: [], err: '' }

export function setStackTrace(result: Result, err: string, frames: Frame[]) {
    clearStackTrace()
    setStackFrameHighlight(err, frames)

    result.onDidRemove(() => clearStackTrace())
}

export function clearStackTrace() {
    stackFrameHighlights.highlights.forEach(highlight => {
        if (highlight.result) {
            highlight.result.remove()
        }
    })
    stackFrameHighlights.highlights = []
    stackFrameHighlights.err = ''
}

function setStackFrameHighlight(
    err: string,
    frames: Frame[],
    editors: vscode.TextEditor[] = vscode.window.visibleTextEditors
) {
    stackFrameHighlights.err = err
    frames.forEach(frame => {
        const targetEditors = editors.filter(editor => frame.path === editor.document.fileName)
        if (targetEditors.length === 0) {
            stackFrameHighlights.highlights.push({ frame, result: null })
        } else {
            targetEditors.forEach(targetEditor => {
                const result = addErrorResult(err, frame, targetEditor)
                stackFrameHighlights.highlights.push({ frame, result })
            })
        }
    })
}

function addErrorResult(err: string, frame: Frame, editor: vscode.TextEditor) {
    const resultContent = {
        content: '',
        isIcon: false,
        hoverContent: commandString(err, frame),
        isError: true
    }
    const range = new vscode.Range(new vscode.Position(frame.line - 1, 0), new vscode.Position(frame.line - 1, LINE_INF))
    return new Result(editor, range, resultContent)
}

function commandString(err: string, frame: Frame) {
    const frameArg = encodeURIComponent(JSON.stringify({ frame }))
    const gotoFirstFrameCommand = vscode.Uri.parse(`command:language-julia.gotoFirstFrame`)
    const gotoPreviousFrameCommand = vscode.Uri.parse(`command:language-julia.gotoPreviousFrame?${frameArg}`)
    const gotoNextFrameCommand = vscode.Uri.parse(`command:language-julia.gotoNextFrame?${frameArg}`)
    const gotoLastFrameCommand = vscode.Uri.parse(`command:language-julia.gotoLastFrame`)
    const clearStackTraceCommand = vscode.Uri.parse(`command:language-julia.clearStackTrace`)
    const content = [
        `[\`${GlyphChars.MuchLessThan}\`](${gotoFirstFrameCommand} "Goto First Frame")`,
        `[\`${GlyphChars.LessThan}\`](${gotoPreviousFrameCommand} "Goto Previous Frame")`,
        `[\`${GlyphChars.GreaterThan}\`](${gotoNextFrameCommand} "Goto Next Frame")`,
        `[\`${GlyphChars.MuchGreaterThan}\`](${gotoLastFrameCommand} "Goto Last Frame")`,
        `[\`${GlyphChars.BallotX}\`](${clearStackTraceCommand} "Clear Stack Traces")`,
        `\n${err}`
    ].join(' ')
    const hoverContent = new vscode.MarkdownString(content)
    hoverContent.isTrusted = true // for inline commands
    return hoverContent
}

export function refreshResults(editors: vscode.TextEditor[]) {
    results.forEach(result => {
        editors.forEach(editor => {
            if (result.document === editor.document) {
                result.draw()
            }
        })
    })
    stackFrameHighlights.highlights.forEach(highlight => {
        const frame = highlight.frame
        editors.forEach(editor => {
            if (frame.path === editor.document.fileName) {
                if (highlight.result) {
                    highlight.result.draw()
                } else {
                    highlight.result = addErrorResult(stackFrameHighlights.err, frame, editor)
                }
            }
        })
    })
}

export function validateResults(e: vscode.TextDocumentChangeEvent) {
    results.filter(result => !result.validate(e)).forEach(removeResult)
}

export function removeResult(target: Result) {
    target.remove(true)
    return results.splice(results.indexOf(target), 1)
}

export function removeAll(editor: vscode.TextEditor | null = null) {
    const isvalid = (result: Result) => editor === null || result.document === editor.document
    results.filter(isvalid).forEach(removeResult)
}

export function removeCurrent(editor: vscode.TextEditor) {
    editor.selections.forEach(selection => {
        const isvalid = (result: Result) => {
            const intersect = selection.intersection(result.range)
            return result.document === editor.document && intersect !== undefined
        }
        results.filter(isvalid).forEach(removeResult)
    })
}

// goto frame utilties

function gotoFirstFrame() {
    gotoFrame(stackFrameHighlights.highlights[0].frame)
}

function gotoPreviousFrame(frame: Frame) {
    const i = findFrameIndex(frame)
    if (i < 1) {return}
    gotoFrame(stackFrameHighlights.highlights[i-1].frame)
}

function gotoNextFrame(frame: Frame) {
    const i = findFrameIndex(frame)
    if (i === -1 || i >= stackFrameHighlights.highlights.length - 1) {return}
    gotoFrame(stackFrameHighlights.highlights[i + 1].frame)
}

function gotoLastFrame() {
    gotoFrame(stackFrameHighlights.highlights[stackFrameHighlights.highlights.length-1].frame)
}

function findFrameIndex(frame: Frame) {
    return stackFrameHighlights.highlights.findIndex(highlight => {
        return highlight.frame.path === frame.path && highlight.frame.line === frame.line
    })
}

async function gotoFrame(frame: Frame) {
    const start = new vscode.Position(frame.line - 1, 0)
    const end = new vscode.Position(frame.line - 1, 0)
    const range = new vscode.Range(start, end)
    const uri = vscode.Uri.file(frame.path)
    const document = await vscode.workspace.openTextDocument(uri)
    return vscode.window.showTextDocument(document, {
        preview: true,
        selection: range,
    })
}<|MERGE_RESOLUTION|>--- conflicted
+++ resolved
@@ -49,18 +49,42 @@
             this.remove()
         }
 
-<<<<<<< HEAD
         const decoration = this.createDecoration()
-=======
-        const color = new vscode.ThemeColor(content.isError ? 'editorError.foreground' : 'editor.foreground')
-
-        const decoration = {
+
+        if (content.isIcon) {
+            decoration.before.contentIconPath = content.content
+        } else if (decoration.before) {
+            decoration.before.contentText = content.content
+        }
+
+        this.decoration = vscode.window.createTextEditorDecorationType(decoration)
+
+        for (const ed of vscode.window.visibleTextEditors) {
+            if (ed.document === this.document) {
+                ed.setDecorations(this.decoration, [{
+                    hoverMessage: this.content.hoverContent,
+                    range: this.decorationRange
+                }])
+            }
+        }
+    }
+
+    createDecoration(): vscode.DecorationRenderOptions {
+        if (this.content.isError) {
+            return this.createErrorDecoration()
+        } else {
+            return this.createResultDecoration()
+        }
+    }
+
+    createResultDecoration(): vscode.DecorationRenderOptions {
+        return {
             before: {
                 contentIconPath: undefined,
                 contentText: undefined,
-                margin: '0 0 0 10px',
-                color: color,
-                backgroundColor: '#ffffff22'
+                color: new vscode.ThemeColor('editor.foreground'),
+                backgroundColor: '#ffffff22',
+                margin: '0 0 0 10px'
             },
             dark: {
                 before: {
@@ -71,45 +95,6 @@
                 before: {
                     backgroundColor: '#00000011'
                 }
-            },
-            rangeBehavior: vscode.DecorationRangeBehavior.OpenClosed
-        }
->>>>>>> 5ca65f2a
-
-        if (content.isIcon) {
-            decoration.before.contentIconPath = content.content
-        } else if (decoration.before) {
-            decoration.before.contentText = content.content
-        }
-
-        this.decoration = vscode.window.createTextEditorDecorationType(decoration)
-
-        for (const ed of vscode.window.visibleTextEditors) {
-            if (ed.document === this.document) {
-                ed.setDecorations(this.decoration, [{
-                    hoverMessage: this.content.hoverContent,
-                    range: this.decorationRange
-                }])
-            }
-        }
-    }
-
-    createDecoration(): vscode.DecorationRenderOptions {
-        if (this.content.isError) {
-            return this.createErrorDecoration()
-        } else {
-            return this.createResultDecoration()
-        }
-    }
-
-    createResultDecoration(): vscode.DecorationRenderOptions {
-        return {
-            before: {
-                contentIconPath: undefined,
-                contentText: undefined,
-                backgroundColor: new vscode.ThemeColor('editorWidget.background'),
-                margin: '0 0 0 10px',
-                color: new vscode.ThemeColor('editor.foreground'),
             },
             rangeBehavior: vscode.DecorationRangeBehavior.OpenClosed,
         }
