<<<<<<< HEAD
import * as vscode from 'vscode';
import * as rpc from 'vscode-jsonrpc';
import { onInit, onExit, notifyTypeReplShowInGrid, notifyTypeReplFinishEval } from './repl';

let g_connection: rpc.MessageConnection = null
=======
import * as vscode from 'vscode'
import * as repl from './repl'
>>>>>>> da63458a

interface WorkspaceVariable {
    name: string,
    type: string,
    value: string,
    id: any,
    lazy: boolean,
    haschildren: boolean,
    canshow: boolean
}

<<<<<<< HEAD
const requestTypeGetVariables = new rpc.RequestType<
    void,
    WorkspaceVariable[],
    void, void>('repl/getvariables')

const requestTypeGetLazy = new rpc.RequestType<
    void,
    {
        lazy: boolean,
        id: number,
        head: string,
        haschildren: boolean,
        value: string,
        canshow: boolean
    }[],
    void, void>('repl/getlazy');

let g_replVariables: WorkspaceVariable[] = [];
=======
let g_replVariables: WorkspaceVariable[] = []
>>>>>>> da63458a

export class REPLTreeDataProvider implements vscode.TreeDataProvider<WorkspaceVariable> {
    private _onDidChangeTreeData: vscode.EventEmitter<WorkspaceVariable | undefined> = new vscode.EventEmitter<WorkspaceVariable | undefined>();
    readonly onDidChangeTreeData: vscode.Event<WorkspaceVariable | undefined> = this._onDidChangeTreeData.event;

    refresh(): void {
        this._onDidChangeTreeData.fire(undefined)
    }

    getChildren(node?: WorkspaceVariable): Thenable<WorkspaceVariable[]> {
        if (node) {
            return new Promise(resolve => {
                const pr = g_connection.sendRequest(requestTypeGetLazy, node.id)
                pr.then(children => {
                    const out: WorkspaceVariable[] = []
                    for (const c of children) {
                        out.push({
                            name: c.head,
                            type: '',
                            value: c.value,
                            id: c.id,
                            lazy: c.lazy,
                            haschildren: c.haschildren,
                            canshow: c.canshow
                        })
                    }
                    resolve(out)
                })
            })
        }
        else {
            return Promise.resolve(g_replVariables)
        }
    }

    getTreeItem(node: WorkspaceVariable): vscode.TreeItem {
<<<<<<< HEAD
        let treeItem = new vscode.TreeItem(node.name)
        treeItem.description = node.value;
        treeItem.tooltip = node.type;
        treeItem.contextValue = node.canshow ? 'globalvariable' : '';
        treeItem.collapsibleState = node.haschildren ? vscode.TreeItemCollapsibleState.Collapsed : vscode.TreeItemCollapsibleState.None
        return treeItem;
=======
        const treeItem = new vscode.TreeItem(`${node.name}:`)
        treeItem.description = node.value
        treeItem.tooltip = node.type
        treeItem.contextValue = 'globalvariable'
        return treeItem
>>>>>>> da63458a
    }
}

let g_REPLTreeDataProvider: REPLTreeDataProvider = null

export async function updateReplVariables() {
<<<<<<< HEAD
    g_replVariables = await g_connection.sendRequest(requestTypeGetVariables, undefined);
=======
    g_replVariables = await repl.g_connection.sendRequest(repl.requestTypeGetVariables, undefined)
>>>>>>> da63458a

    g_REPLTreeDataProvider.refresh()
}

export async function replFinishEval() {
    await updateReplVariables()
}

async function showInVSCode(node: WorkspaceVariable) {
<<<<<<< HEAD
    g_connection.sendNotification(notifyTypeReplShowInGrid, node.name);
=======
    repl.g_connection.sendNotification(repl.notifyTypeReplShowInGrid, node.name)
>>>>>>> da63458a
}

export function activate(context: vscode.ExtensionContext) {
    g_REPLTreeDataProvider = new REPLTreeDataProvider()
    context.subscriptions.push(vscode.window.registerTreeDataProvider('REPLVariables', g_REPLTreeDataProvider))

<<<<<<< HEAD
    context.subscriptions.push(vscode.commands.registerCommand('language-julia.showInVSCode', showInVSCode));
    context.subscriptions.push(onInit(connection => {
        g_connection = connection
        connection.onNotification(notifyTypeReplFinishEval, replFinishEval)
        updateReplVariables()
    }))
    context.subscriptions.push(onExit(hasError => {
        clearVariables()
    }))
}

export function clearVariables() {
    g_replVariables = [];
    g_REPLTreeDataProvider.refresh();
=======
    context.subscriptions.push(vscode.commands.registerCommand('language-julia.showInVSCode', showInVSCode))
}

export function clearVariables() {
    g_replVariables = []
    g_REPLTreeDataProvider.refresh()
}

export function setTerminal(terminal: vscode.Terminal) {
    g_replVariables = []
    g_REPLTreeDataProvider.refresh()
>>>>>>> da63458a
}<|MERGE_RESOLUTION|>--- conflicted
+++ resolved
@@ -1,13 +1,8 @@
-<<<<<<< HEAD
-import * as vscode from 'vscode';
-import * as rpc from 'vscode-jsonrpc';
-import { onInit, onExit, notifyTypeReplShowInGrid, notifyTypeReplFinishEval } from './repl';
+import * as vscode from 'vscode'
+import * as rpc from 'vscode-jsonrpc'
+import { notifyTypeReplFinishEval, notifyTypeReplShowInGrid, onExit, onInit } from './repl'
 
 let g_connection: rpc.MessageConnection = null
-=======
-import * as vscode from 'vscode'
-import * as repl from './repl'
->>>>>>> da63458a
 
 interface WorkspaceVariable {
     name: string,
@@ -19,7 +14,6 @@
     canshow: boolean
 }
 
-<<<<<<< HEAD
 const requestTypeGetVariables = new rpc.RequestType<
     void,
     WorkspaceVariable[],
@@ -35,12 +29,9 @@
         value: string,
         canshow: boolean
     }[],
-    void, void>('repl/getlazy');
+    void, void>('repl/getlazy')
 
-let g_replVariables: WorkspaceVariable[] = [];
-=======
 let g_replVariables: WorkspaceVariable[] = []
->>>>>>> da63458a
 
 export class REPLTreeDataProvider implements vscode.TreeDataProvider<WorkspaceVariable> {
     private _onDidChangeTreeData: vscode.EventEmitter<WorkspaceVariable | undefined> = new vscode.EventEmitter<WorkspaceVariable | undefined>();
@@ -77,31 +68,19 @@
     }
 
     getTreeItem(node: WorkspaceVariable): vscode.TreeItem {
-<<<<<<< HEAD
-        let treeItem = new vscode.TreeItem(node.name)
-        treeItem.description = node.value;
-        treeItem.tooltip = node.type;
-        treeItem.contextValue = node.canshow ? 'globalvariable' : '';
-        treeItem.collapsibleState = node.haschildren ? vscode.TreeItemCollapsibleState.Collapsed : vscode.TreeItemCollapsibleState.None
-        return treeItem;
-=======
-        const treeItem = new vscode.TreeItem(`${node.name}:`)
+        const treeItem = new vscode.TreeItem(node.name)
         treeItem.description = node.value
         treeItem.tooltip = node.type
-        treeItem.contextValue = 'globalvariable'
+        treeItem.contextValue = node.canshow ? 'globalvariable' : ''
+        treeItem.collapsibleState = node.haschildren ? vscode.TreeItemCollapsibleState.Collapsed : vscode.TreeItemCollapsibleState.None
         return treeItem
->>>>>>> da63458a
     }
 }
 
 let g_REPLTreeDataProvider: REPLTreeDataProvider = null
 
 export async function updateReplVariables() {
-<<<<<<< HEAD
-    g_replVariables = await g_connection.sendRequest(requestTypeGetVariables, undefined);
-=======
-    g_replVariables = await repl.g_connection.sendRequest(repl.requestTypeGetVariables, undefined)
->>>>>>> da63458a
+    g_replVariables = await g_connection.sendRequest(requestTypeGetVariables, undefined)
 
     g_REPLTreeDataProvider.refresh()
 }
@@ -111,19 +90,14 @@
 }
 
 async function showInVSCode(node: WorkspaceVariable) {
-<<<<<<< HEAD
-    g_connection.sendNotification(notifyTypeReplShowInGrid, node.name);
-=======
-    repl.g_connection.sendNotification(repl.notifyTypeReplShowInGrid, node.name)
->>>>>>> da63458a
+    g_connection.sendNotification(notifyTypeReplShowInGrid, node.name)
 }
 
 export function activate(context: vscode.ExtensionContext) {
     g_REPLTreeDataProvider = new REPLTreeDataProvider()
     context.subscriptions.push(vscode.window.registerTreeDataProvider('REPLVariables', g_REPLTreeDataProvider))
 
-<<<<<<< HEAD
-    context.subscriptions.push(vscode.commands.registerCommand('language-julia.showInVSCode', showInVSCode));
+    context.subscriptions.push(vscode.commands.registerCommand('language-julia.showInVSCode', showInVSCode))
     context.subscriptions.push(onInit(connection => {
         g_connection = connection
         connection.onNotification(notifyTypeReplFinishEval, replFinishEval)
@@ -135,19 +109,6 @@
 }
 
 export function clearVariables() {
-    g_replVariables = [];
-    g_REPLTreeDataProvider.refresh();
-=======
-    context.subscriptions.push(vscode.commands.registerCommand('language-julia.showInVSCode', showInVSCode))
-}
-
-export function clearVariables() {
     g_replVariables = []
     g_REPLTreeDataProvider.refresh()
-}
-
-export function setTerminal(terminal: vscode.Terminal) {
-    g_replVariables = []
-    g_REPLTreeDataProvider.refresh()
->>>>>>> da63458a
 }