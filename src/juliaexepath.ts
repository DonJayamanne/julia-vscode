import { realpath } from 'async-file'
import { exec } from 'child-process-promise'
import * as child_process from 'child_process'
import * as os from 'os'
import * as path from 'path'
import * as process from 'process'
import * as vscode from 'vscode'
import * as which from 'which'
import { onDidChangeConfig } from './extension'
import { setCurrentJuliaVersion, traceEvent } from './telemetry'
import { resolvePath } from './utils'

let actualJuliaExePath: string = null

async function setNewJuliaExePath(newPath: string) {
    actualJuliaExePath = newPath

    const env = {
        JULIA_LANGUAGESERVER: '1'
    }

    child_process.exec(`"${newPath}" --version`, { env: env }, (error, stdout, stderr) => {
        if (error) {
            actualJuliaExePath = null
            return
        }
        const version = stdout.trim()
        setCurrentJuliaVersion(version)

        traceEvent('configured-new-julia-binary')
    })
}

export async function getJuliaExePath() {
    if (actualJuliaExePath === null) {
        const configPath = getExecutablePath()
        if (configPath === null) {
            const homedir = os.homedir()
            let pathsToSearch = []
            if (process.platform === 'win32') {
                pathsToSearch = ['julia.exe',
                    path.join(homedir, 'AppData', 'Local', 'Programs', 'Julia-1.6.1', 'bin', 'julia.exe'),
                    path.join(homedir, 'AppData', 'Local', 'Programs', 'Julia-1.6.0', 'bin', 'julia.exe'),
                    path.join(homedir, 'AppData', 'Local', 'Programs', 'Julia 1.5.4', 'bin', 'julia.exe'),
                    path.join(homedir, 'AppData', 'Local', 'Programs', 'Julia 1.5.3', 'bin', 'julia.exe'),
                    path.join(homedir, 'AppData', 'Local', 'Programs', 'Julia 1.5.2', 'bin', 'julia.exe'),
                    path.join(homedir, 'AppData', 'Local', 'Programs', 'Julia 1.5.1', 'bin', 'julia.exe'),
                    path.join(homedir, 'AppData', 'Local', 'Programs', 'Julia 1.5.0', 'bin', 'julia.exe'),
                    path.join(homedir, 'AppData', 'Local', 'Programs', 'Julia', 'Julia-1.4.2', 'bin', 'julia.exe'),
                    path.join(homedir, 'AppData', 'Local', 'Programs', 'Julia', 'Julia-1.4.1', 'bin', 'julia.exe'),
                    path.join(homedir, 'AppData', 'Local', 'Programs', 'Julia', 'Julia-1.4.0', 'bin', 'julia.exe'),
                    path.join(homedir, 'AppData', 'Local', 'Julia-1.3.1', 'bin', 'julia.exe'),
                    path.join(homedir, 'AppData', 'Local', 'Julia-1.3.0', 'bin', 'julia.exe'),
                    path.join(homedir, 'AppData', 'Local', 'Julia-1.2.0', 'bin', 'julia.exe'),
                    path.join(homedir, 'AppData', 'Local', 'Julia-1.1.1', 'bin', 'julia.exe'),
                    path.join(homedir, 'AppData', 'Local', 'Julia-1.1.0', 'bin', 'julia.exe'),
                    path.join(homedir, 'AppData', 'Local', 'Julia-1.0.6', 'bin', 'julia.exe'),
                    path.join(homedir, 'AppData', 'Local', 'Julia-1.0.5', 'bin', 'julia.exe'),
                    path.join(homedir, 'AppData', 'Local', 'Julia-1.0.4', 'bin', 'julia.exe'),
                    path.join(homedir, 'AppData', 'Local', 'Julia-1.0.3', 'bin', 'julia.exe'),
                    path.join(homedir, 'AppData', 'Local', 'Julia-1.0.2', 'bin', 'julia.exe'),
                    path.join(homedir, 'AppData', 'Local', 'Julia-1.0.1', 'bin', 'julia.exe'),
                    path.join(homedir, 'AppData', 'Local', 'Julia-1.0.0', 'bin', 'julia.exe')
                ]
            }
            else if (process.platform === 'darwin') {
                pathsToSearch = ['julia',
                    path.join(homedir, 'Applications', 'Julia-1.6.app', 'Contents', 'Resources', 'julia', 'bin', 'julia'),
                    path.join('/', 'Applications', 'Julia-1.6.app', 'Contents', 'Resources', 'julia', 'bin', 'julia'),
                    path.join(homedir, 'Applications', 'Julia-1.5.app', 'Contents', 'Resources', 'julia', 'bin', 'julia'),
                    path.join('/', 'Applications', 'Julia-1.5.app', 'Contents', 'Resources', 'julia', 'bin', 'julia'),
                    path.join(homedir, 'Applications', 'Julia-1.4.app', 'Contents', 'Resources', 'julia', 'bin', 'julia'),
                    path.join('/', 'Applications', 'Julia-1.4.app', 'Contents', 'Resources', 'julia', 'bin', 'julia'),
                    path.join(homedir, 'Applications', 'Julia-1.3.app', 'Contents', 'Resources', 'julia', 'bin', 'julia'),
                    path.join('/', 'Applications', 'Julia-1.3.app', 'Contents', 'Resources', 'julia', 'bin', 'julia'),
                    path.join(homedir, 'Applications', 'Julia-1.2.app', 'Contents', 'Resources', 'julia', 'bin', 'julia'),
                    path.join('/', 'Applications', 'Julia-1.2.app', 'Contents', 'Resources', 'julia', 'bin', 'julia'),
                    path.join(homedir, 'Applications', 'Julia-1.1.app', 'Contents', 'Resources', 'julia', 'bin', 'julia'),
                    path.join('/', 'Applications', 'Julia-1.1.app', 'Contents', 'Resources', 'julia', 'bin', 'julia'),
                    path.join(homedir, 'Applications', 'Julia-1.0.app', 'Contents', 'Resources', 'julia', 'bin', 'julia'),
                    path.join('/', 'Applications', 'Julia-1.0.app', 'Contents', 'Resources', 'julia', 'bin', 'julia')]
            }
            else {
                pathsToSearch = ['julia']
            }

            for (const p of pathsToSearch) {
                try {
                    const res = await exec(`"${p}" --startup-file=no --history-file=no -e "println(Sys.BINDIR)"`)
                    if (p === 'julia' || p === 'julia.exe') {
                        // use full path
                        setNewJuliaExePath(path.join(res.stdout.trim(), p))
                    } else {
                        setNewJuliaExePath(p)
                    }
                    break
                }
                catch (e) {
                }
            }
        }
        else {
<<<<<<< HEAD
            if (configPath.includes(path.sep)) {
                setNewJuliaExePath(resolvePath(configPath))
=======
            let fullPath: string | undefined = undefined
            if (getExecutablePath().includes(path.sep)) {
                fullPath = getExecutablePath().replace(/^~/, os.homedir())
>>>>>>> 5033e9d5
            } else {
                // resolve full path
                try {
                    fullPath = await which(configPath)
                }
                catch (err) {
                    console.debug('which failed to get the julia exe path')
                    console.debug(err)
                }

            }
            if (fullPath) {
                try {
                    fullPath = await realpath(fullPath)
                }
                catch (err) {
                    console.debug('realpath failed to resolve the julia exe path')
                    console.debug(err)
                }
                setNewJuliaExePath(fullPath)
            }
        }
    }
    return actualJuliaExePath
}

function getExecutablePath() {
    const section = vscode.workspace.getConfiguration('julia')
    const jlpath = section ? section.get('executablePath', null) : null
    return jlpath === '' ? null : jlpath
}

export function activate(context: vscode.ExtensionContext) {
    context.subscriptions.push(
        onDidChangeConfig(event => {
            if (event.affectsConfiguration('julia.executablePath')) {
                actualJuliaExePath = null
            }
        })
    )
}<|MERGE_RESOLUTION|>--- conflicted
+++ resolved
@@ -100,14 +100,9 @@
             }
         }
         else {
-<<<<<<< HEAD
+            let fullPath: string | undefined = undefined
             if (configPath.includes(path.sep)) {
-                setNewJuliaExePath(resolvePath(configPath))
-=======
-            let fullPath: string | undefined = undefined
-            if (getExecutablePath().includes(path.sep)) {
-                fullPath = getExecutablePath().replace(/^~/, os.homedir())
->>>>>>> 5033e9d5
+                fullPath = resolvePath(configPath)
             } else {
                 // resolve full path
                 try {
