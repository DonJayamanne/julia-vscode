--- conflicted
+++ resolved
@@ -35,6 +35,7 @@
     let pathsToSearch = []
     if (process.platform === 'win32') {
         pathsToSearch = ['julia.exe',
+            path.join(homedir, 'AppData', 'Local', 'Programs', 'Julia 1.6.1', 'bin', 'julia.exe'),
             path.join(homedir, 'AppData', 'Local', 'Programs', 'Julia 1.6.0', 'bin', 'julia.exe'),
             path.join(homedir, 'AppData', 'Local', 'Programs', 'Julia 1.5.4', 'bin', 'julia.exe'),
             path.join(homedir, 'AppData', 'Local', 'Programs', 'Julia 1.5.3', 'bin', 'julia.exe'),
@@ -124,60 +125,7 @@
 export async function getJuliaExePath() {
     if (actualJuliaExePath === null) {
         if (getExecutablePath() === null) {
-<<<<<<< HEAD
             for (const p of getSearchPaths()) {
-=======
-            const homedir = os.homedir()
-            let pathsToSearch = []
-            if (process.platform === 'win32') {
-                pathsToSearch = ['julia.exe',
-                    path.join(homedir, 'AppData', 'Local', 'Programs', 'Julia-1.6.1', 'bin', 'julia.exe'),
-                    path.join(homedir, 'AppData', 'Local', 'Programs', 'Julia-1.6.0', 'bin', 'julia.exe'),
-                    path.join(homedir, 'AppData', 'Local', 'Programs', 'Julia 1.5.4', 'bin', 'julia.exe'),
-                    path.join(homedir, 'AppData', 'Local', 'Programs', 'Julia 1.5.3', 'bin', 'julia.exe'),
-                    path.join(homedir, 'AppData', 'Local', 'Programs', 'Julia 1.5.2', 'bin', 'julia.exe'),
-                    path.join(homedir, 'AppData', 'Local', 'Programs', 'Julia 1.5.1', 'bin', 'julia.exe'),
-                    path.join(homedir, 'AppData', 'Local', 'Programs', 'Julia 1.5.0', 'bin', 'julia.exe'),
-                    path.join(homedir, 'AppData', 'Local', 'Programs', 'Julia', 'Julia-1.4.2', 'bin', 'julia.exe'),
-                    path.join(homedir, 'AppData', 'Local', 'Programs', 'Julia', 'Julia-1.4.1', 'bin', 'julia.exe'),
-                    path.join(homedir, 'AppData', 'Local', 'Programs', 'Julia', 'Julia-1.4.0', 'bin', 'julia.exe'),
-                    path.join(homedir, 'AppData', 'Local', 'Julia-1.3.1', 'bin', 'julia.exe'),
-                    path.join(homedir, 'AppData', 'Local', 'Julia-1.3.0', 'bin', 'julia.exe'),
-                    path.join(homedir, 'AppData', 'Local', 'Julia-1.2.0', 'bin', 'julia.exe'),
-                    path.join(homedir, 'AppData', 'Local', 'Julia-1.1.1', 'bin', 'julia.exe'),
-                    path.join(homedir, 'AppData', 'Local', 'Julia-1.1.0', 'bin', 'julia.exe'),
-                    path.join(homedir, 'AppData', 'Local', 'Julia-1.0.6', 'bin', 'julia.exe'),
-                    path.join(homedir, 'AppData', 'Local', 'Julia-1.0.5', 'bin', 'julia.exe'),
-                    path.join(homedir, 'AppData', 'Local', 'Julia-1.0.4', 'bin', 'julia.exe'),
-                    path.join(homedir, 'AppData', 'Local', 'Julia-1.0.3', 'bin', 'julia.exe'),
-                    path.join(homedir, 'AppData', 'Local', 'Julia-1.0.2', 'bin', 'julia.exe'),
-                    path.join(homedir, 'AppData', 'Local', 'Julia-1.0.1', 'bin', 'julia.exe'),
-                    path.join(homedir, 'AppData', 'Local', 'Julia-1.0.0', 'bin', 'julia.exe')
-                ]
-            }
-            else if (process.platform === 'darwin') {
-                pathsToSearch = ['julia',
-                    path.join(homedir, 'Applications', 'Julia-1.6.app', 'Contents', 'Resources', 'julia', 'bin', 'julia'),
-                    path.join('/', 'Applications', 'Julia-1.6.app', 'Contents', 'Resources', 'julia', 'bin', 'julia'),
-                    path.join(homedir, 'Applications', 'Julia-1.5.app', 'Contents', 'Resources', 'julia', 'bin', 'julia'),
-                    path.join('/', 'Applications', 'Julia-1.5.app', 'Contents', 'Resources', 'julia', 'bin', 'julia'),
-                    path.join(homedir, 'Applications', 'Julia-1.4.app', 'Contents', 'Resources', 'julia', 'bin', 'julia'),
-                    path.join('/', 'Applications', 'Julia-1.4.app', 'Contents', 'Resources', 'julia', 'bin', 'julia'),
-                    path.join(homedir, 'Applications', 'Julia-1.3.app', 'Contents', 'Resources', 'julia', 'bin', 'julia'),
-                    path.join('/', 'Applications', 'Julia-1.3.app', 'Contents', 'Resources', 'julia', 'bin', 'julia'),
-                    path.join(homedir, 'Applications', 'Julia-1.2.app', 'Contents', 'Resources', 'julia', 'bin', 'julia'),
-                    path.join('/', 'Applications', 'Julia-1.2.app', 'Contents', 'Resources', 'julia', 'bin', 'julia'),
-                    path.join(homedir, 'Applications', 'Julia-1.1.app', 'Contents', 'Resources', 'julia', 'bin', 'julia'),
-                    path.join('/', 'Applications', 'Julia-1.1.app', 'Contents', 'Resources', 'julia', 'bin', 'julia'),
-                    path.join(homedir, 'Applications', 'Julia-1.0.app', 'Contents', 'Resources', 'julia', 'bin', 'julia'),
-                    path.join('/', 'Applications', 'Julia-1.0.app', 'Contents', 'Resources', 'julia', 'bin', 'julia')]
-            }
-            else {
-                pathsToSearch = ['julia']
-            }
-
-            for (const p of pathsToSearch) {
->>>>>>> 89d2e22c
                 try {
                     const res = await exec(`"${p}" --startup-file=no --history-file=no -e "println(Sys.BINDIR)"`)
                     if (p === 'julia' || p === 'julia.exe') {
