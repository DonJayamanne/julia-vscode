import * as vscode from 'vscode';
import * as rpc from 'vscode-jsonrpc';
import * as path from 'path';
import * as net from 'net';
import * as os from 'os';
import * as vslc from 'vscode-languageclient';
import * as settings from './settings';
<<<<<<< HEAD
import * as juliaexepath from './juliaexepath';
=======
import {generatePipeName} from './utils';
import * as telemetry from './telemetry';
>>>>>>> de3544ab

let g_context: vscode.ExtensionContext = null;
let g_settings: settings.ISettings = null;
let g_languageClient: vslc.LanguageClient = null;

let g_terminal: vscode.Terminal = null

let g_plots: Array<string> = new Array<string>();
let g_currentPlotIndex: number = 0;

let g_replVariables: string = '';

export class PlotPaneDocumentContentProvider implements vscode.TextDocumentContentProvider {
    private _onDidChange = new vscode.EventEmitter<vscode.Uri>();

    public provideTextDocumentContent(uri: vscode.Uri): string {
        if (g_plots.length == 0) {
            return '<html></html>';
        }
        else {
            return g_plots[g_currentPlotIndex];
        }
    }

    get onDidChange(): vscode.Event<vscode.Uri> {
        return this._onDidChange.event;
    }

    public update() {
        this._onDidChange.fire(vscode.Uri.parse('jlplotpane://nothing.html'));
    }
}

let g_plotPaneProvider: PlotPaneDocumentContentProvider = null;

export function showPlotPane() {
    telemetry.traceEvent('command-showplotpane');

    let uri = vscode.Uri.parse('jlplotpane://nothing.html');
    vscode.commands.executeCommand('vscode.previewHtml', uri, 2, "julia Plot Pane");
}

export function plotPanePrev() {
    telemetry.traceEvent('command-plotpaneprevious');

    if (g_currentPlotIndex > 0) {
        g_currentPlotIndex = g_currentPlotIndex - 1;
        g_plotPaneProvider.update();
    }
}

export function plotPaneNext() {
    telemetry.traceEvent('command-plotpanenext');

    if (g_currentPlotIndex < g_plots.length - 1) {
        g_currentPlotIndex = g_currentPlotIndex + 1;
        g_plotPaneProvider.update();
    }
}

export function plotPaneFirst() {
    telemetry.traceEvent('command-plotpanefirst');

    if (g_plots.length > 0) {
        g_currentPlotIndex = 0;
        g_plotPaneProvider.update();
    }
}

export function plotPaneLast() {
    telemetry.traceEvent('command-plotpanelast');
    if (g_plots.length > 0) {
        g_currentPlotIndex = g_plots.length - 1;
        g_plotPaneProvider.update();
    }
}

export function plotPaneDel() {
    telemetry.traceEvent('command-plotpanedelete');
    if (g_plots.length > 0) {
        g_plots.splice(g_currentPlotIndex, 1);
        if (g_currentPlotIndex > g_plots.length - 1) {
            g_currentPlotIndex = g_plots.length - 1;
        }
        g_plotPaneProvider.update();
    }
}

export class REPLTreeDataProvider implements vscode.TreeDataProvider<string> {
    private _onDidChangeTreeData: vscode.EventEmitter<string | undefined> = new vscode.EventEmitter<string | undefined>();
    readonly onDidChangeTreeData: vscode.Event<string | undefined> = this._onDidChangeTreeData.event;

    refresh(): void {
        this._onDidChangeTreeData.fire();
    }

    getChildren(node?: string) {
        if (node) {
            return [node]
        }
        else {
            if (g_terminal) {
                return g_replVariables.split(';').slice(1)
            }
            else {
                return ['no repl attached']
            }
        }
    }

    getTreeItem(node: string): vscode.TreeItem {
        let treeItem: vscode.TreeItem = new vscode.TreeItem(node)
        return treeItem;
    }
}

// TODO Enable again
// let g_REPLTreeDataProvider: REPLTreeDataProvider = null;

function startREPLCommand() {
    telemetry.traceEvent('command-startrepl');

    startREPL(false);
}

async function startREPL(preserveFocus: boolean) {
    if (g_terminal == null) {
        startREPLConn()
        startPlotDisplayServer()
        let args = path.join(g_context.extensionPath, 'scripts', 'terminalserver', 'terminalserver.jl')
<<<<<<< HEAD
        let exepath = await juliaexepath.getJuliaExePath();
        g_terminal = vscode.window.createTerminal("julia", exepath, ['-q', '-i', args, process.pid.toString()]);
=======
        g_terminal = vscode.window.createTerminal("julia", g_settings.juliaExePath, ['-q', '-i', args, process.pid.toString(), process.execPath]);
>>>>>>> de3544ab
    }
    g_terminal.show(preserveFocus);
}

function startREPLConn() {
    let PIPE_PATH = generatePipeName(process.pid.toString(), 'vscode-language-julia-fromrepl');

    var server = net.createServer(function (stream) {
        let accumulatingBuffer = new Buffer(0);

        stream.on('data', async function (c) {
            accumulatingBuffer = Buffer.concat([accumulatingBuffer, Buffer.from(c)]);
            let bufferResult = accumulatingBuffer.toString()
            let replResponse = accumulatingBuffer.toString().split(",")

            if (replResponse[0] == "repl/returnModules") {
                let result = await vscode.window.showQuickPick(replResponse.slice(1), { placeHolder: 'Switch to Module...' })
                if (result != undefined) {
                    sendMessage('repl/changeModule', result)
                }
            }
            if (replResponse[0] == "repl/variables") {
                g_replVariables = bufferResult;
                // TODO Enable again
                // g_REPLTreeDataProvider.refresh();
            }
        });
    });

    server.on('close', function () {
        console.log('Server: on close');
    })

    server.listen(PIPE_PATH, function () {
        console.log('Server: on listening');
    })
}

function startPlotDisplayServer() {
    let PIPE_PATH = generatePipeName(process.pid.toString(), 'vscode-language-julia-terminal');

    var server = net.createServer(function (stream) {
        let accumulatingBuffer = new Buffer(0);

        stream.on('data', function (c) {
            accumulatingBuffer = Buffer.concat([accumulatingBuffer, Buffer.from(c)]);
            let s = accumulatingBuffer.toString();
            let index_of_sep_1 = s.indexOf(":");
            let index_of_sep_2 = s.indexOf(";");

            if (index_of_sep_2 > -1) {
                let mime_type = s.substring(0, index_of_sep_1);
                let msg_len_as_string = s.substring(index_of_sep_1 + 1, index_of_sep_2);
                let msg_len = parseInt(msg_len_as_string);
                if (accumulatingBuffer.length >= mime_type.length + msg_len_as_string.length + 2 + msg_len) {
                    let actual_image = s.substring(index_of_sep_2 + 1);
                    if (accumulatingBuffer.length > mime_type.length + msg_len_as_string.length + 2 + msg_len) {
                        accumulatingBuffer = Buffer.from(accumulatingBuffer.slice(mime_type.length + msg_len_as_string.length + 2 + msg_len + 1));
                    }
                    else {
                        accumulatingBuffer = new Buffer(0);
                    }

                    if (mime_type == 'image/svg+xml') {
                        g_currentPlotIndex = g_plots.push(actual_image) - 1;
                    }
                    else if (mime_type == 'image/png') {
                        let plotPaneContent = '<html><img src="data:image/png;base64,' + actual_image + '" /></html>';
                        g_currentPlotIndex = g_plots.push(plotPaneContent) - 1;
                    }
                    else if (mime_type == 'juliavscode/html') {
                        g_currentPlotIndex = g_plots.push(actual_image) - 1;
                    }
                    else {
                        throw new Error();
                    }

                    let uri = vscode.Uri.parse('jlplotpane://nothing.html');
                    g_plotPaneProvider.update();
                    vscode.commands.executeCommand('vscode.previewHtml', uri, 2, "julia Plot Pane");
                }
            }
        });
    });

    server.on('close', function () {
        console.log('Server: on close');
    })

    server.listen(PIPE_PATH, function () {
        console.log('Server: on listening');
    })
}

async function executeCode(text) {
    if (!text.endsWith("\n")) {
        text = text + '\n';
    }

    await startREPL(true);
    g_terminal.show(true);
    var lines = text.split(/\r?\n/);
    lines = lines.filter(line => line != '');
    text = lines.join('\n');
    g_terminal.sendText(text + '\n', false);
}

function executeSelection() {
    telemetry.traceEvent('command-executejuliacodeinrepl');

    var editor = vscode.window.activeTextEditor;
    if (!editor) {
        return;
    }

    var selection = editor.selection;

    var text = selection.isEmpty ? editor.document.lineAt(selection.start.line).text : editor.document.getText(selection);

    // If no text was selected, try to move the cursor to the end of the next line
    if (selection.isEmpty) {
        for (var line = selection.start.line + 1; line < editor.document.lineCount; line++) {
            if (!editor.document.lineAt(line).isEmptyOrWhitespace) {
                var newPos = selection.active.with(line, editor.document.lineAt(line).range.end.character);
                var newSel = new vscode.Selection(newPos, newPos);
                editor.selection = newSel;
                break;
            }
        }
    }
    executeCode(text)
}

function executeFile() {
    telemetry.traceEvent('command-executejuliafileinrepl');

    var editor = vscode.window.activeTextEditor;
    if (!editor) {
        return;
    }

    let text = editor.document.getText();

    executeCode(text)
}

async function executeJuliaBlockInRepl() {
    telemetry.traceEvent('command-executejuliablockinrepl');

    if (g_languageClient == null) {
        vscode.window.showErrorMessage('Error: Language server is not running.');
    }
    else {
        var editor = vscode.window.activeTextEditor;
        let params: TextDocumentPositionParams = { textDocument: vslc.TextDocumentIdentifier.create(editor.document.uri.toString()), position: new vscode.Position(editor.selection.start.line, editor.selection.start.character) }

        try {
            let ret_val = await g_languageClient.sendRequest('julia/getCurrentBlockOffsetRange', params);

            executeCode(vscode.window.activeTextEditor.document.getText(new vscode.Range(vscode.window.activeTextEditor.document.positionAt(ret_val[0] - 1), vscode.window.activeTextEditor.document.positionAt(ret_val[1]))))
            vscode.window.activeTextEditor.selection = new vscode.Selection(vscode.window.activeTextEditor.document.positionAt(ret_val[2]), vscode.window.activeTextEditor.document.positionAt(ret_val[2]))
        }
        catch (ex) {
            if (ex.message == "Language client is not ready yet") {
                vscode.window.showErrorMessage('Execute code block only works once the Julia Language Server is ready.');
            }
            else {
                throw ex;
            }
        }
    }
}

function changeREPLmode() {
    telemetry.traceEvent('command-changereplmodule');

    if (g_terminal == null) {
        vscode.window.showErrorMessage("Cannot change REPL mode without a running julia REPL.");
    }
    else {
        sendMessage('repl/getAvailableModules', '');
    }
}

async function sendMessage(cmd, msg: string) {
    await startREPL(true)
    let sock = generatePipeName(process.pid.toString(), 'vscode-language-julia-torepl')

    let conn = net.connect(sock)
    conn.write(cmd + '\n' + msg + "\nrepl/endMessage")
    conn.on('error', () => { vscode.window.showErrorMessage("REPL is not open") })
}

export interface TextDocumentPositionParams {
    textDocument: vslc.TextDocumentIdentifier
    position: vscode.Position
}

let getBlockText = new rpc.RequestType<TextDocumentPositionParams, void, void, void>('julia/getCurrentBlockOffsetRange')

export function activate(context: vscode.ExtensionContext, settings: settings.ISettings) {
    g_context = context;
    g_settings = settings;

    g_plotPaneProvider = new PlotPaneDocumentContentProvider();
    context.subscriptions.push(vscode.workspace.registerTextDocumentContentProvider('jlplotpane', g_plotPaneProvider));

    // TODO Enable again
    // g_REPLTreeDataProvider = new REPLTreeDataProvider();
    // context.subscriptions.push(vscode.window.registerTreeDataProvider('REPLVariables', g_REPLTreeDataProvider));

    context.subscriptions.push(vscode.commands.registerCommand('language-julia.startREPL', startREPLCommand));

    context.subscriptions.push(vscode.commands.registerCommand('language-julia.executeJuliaCodeInREPL', executeSelection));

    context.subscriptions.push(vscode.commands.registerCommand('language-julia.executeJuliaFileInREPL', executeFile));

    context.subscriptions.push(vscode.commands.registerCommand('language-julia.change-repl-module', changeREPLmode));

    context.subscriptions.push(vscode.commands.registerCommand('language-julia.executeJuliaBlockInREPL', executeJuliaBlockInRepl));

    context.subscriptions.push(vscode.commands.registerCommand('language-julia.show-plotpane', showPlotPane));

    context.subscriptions.push(vscode.commands.registerCommand('language-julia.plotpane-previous', plotPanePrev));

    context.subscriptions.push(vscode.commands.registerCommand('language-julia.plotpane-next', plotPaneNext));

    context.subscriptions.push(vscode.commands.registerCommand('language-julia.plotpane-first', plotPaneFirst));

    context.subscriptions.push(vscode.commands.registerCommand('language-julia.plotpane-last', plotPaneLast));

    context.subscriptions.push(vscode.commands.registerCommand('language-julia.plotpane-delete', plotPaneDel));

    vscode.window.onDidCloseTerminal(terminal => {
        if (terminal == g_terminal) {
            g_terminal = null;
        }
    })
}

export function onDidChangeConfiguration(newSettings: settings.ISettings) {

}

export function onNewLanguageClient(newLanguageClient: vslc.LanguageClient) {
    g_languageClient = newLanguageClient;
}<|MERGE_RESOLUTION|>--- conflicted
+++ resolved
@@ -5,12 +5,9 @@
 import * as os from 'os';
 import * as vslc from 'vscode-languageclient';
 import * as settings from './settings';
-<<<<<<< HEAD
 import * as juliaexepath from './juliaexepath';
-=======
 import {generatePipeName} from './utils';
 import * as telemetry from './telemetry';
->>>>>>> de3544ab
 
 let g_context: vscode.ExtensionContext = null;
 let g_settings: settings.ISettings = null;
@@ -141,12 +138,8 @@
         startREPLConn()
         startPlotDisplayServer()
         let args = path.join(g_context.extensionPath, 'scripts', 'terminalserver', 'terminalserver.jl')
-<<<<<<< HEAD
         let exepath = await juliaexepath.getJuliaExePath();
-        g_terminal = vscode.window.createTerminal("julia", exepath, ['-q', '-i', args, process.pid.toString()]);
-=======
-        g_terminal = vscode.window.createTerminal("julia", g_settings.juliaExePath, ['-q', '-i', args, process.pid.toString(), process.execPath]);
->>>>>>> de3544ab
+        g_terminal = vscode.window.createTerminal("julia", exepath, ['-q', '-i', args, process.pid.toString(), process.execPath]);
     }
     g_terminal.show(preserveFocus);
 }
