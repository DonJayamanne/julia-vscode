import * as vscode from 'vscode';
import * as rpc from 'vscode-jsonrpc';
import * as path from 'path';
import * as net from 'net';
import * as os from 'os';
import * as vslc from 'vscode-languageclient';
import * as settings from './settings';
import {getJuliaExePath} from './packagepath';

let g_context: vscode.ExtensionContext = null;
let g_settings: settings.ISettings = null;
let g_languageClient: vslc.LanguageClient = null;

let g_terminal: vscode.Terminal = null

let g_plots: Array<string> = new Array<string>();
let g_currentPlotIndex: number = 0;

let g_replVariables: string = '';

export class PlotPaneDocumentContentProvider implements vscode.TextDocumentContentProvider {
    private _onDidChange = new vscode.EventEmitter<vscode.Uri>();

    public provideTextDocumentContent(uri: vscode.Uri): string {
        if (g_plots.length == 0) {
            return '<html></html>';
        }
        else {
            return g_plots[g_currentPlotIndex];
        }
    }

    get onDidChange(): vscode.Event<vscode.Uri> {
        return this._onDidChange.event;
    }

    public update() {
        this._onDidChange.fire(vscode.Uri.parse('jlplotpane://nothing.html'));
    }
}

let g_plotPaneProvider: PlotPaneDocumentContentProvider = null;

export function showPlotPane() {
    let uri = vscode.Uri.parse('jlplotpane://nothing.html');
    vscode.commands.executeCommand('vscode.previewHtml', uri, 2, "julia Plot Pane");
}

export function plotPanePrev() {
    if (g_currentPlotIndex > 0) {
        g_currentPlotIndex = g_currentPlotIndex - 1;
        g_plotPaneProvider.update();
    }
}

export function plotPaneNext() {
    if (g_currentPlotIndex < g_plots.length - 1) {
        g_currentPlotIndex = g_currentPlotIndex + 1;
        g_plotPaneProvider.update();
    }
}

export function plotPaneFirst() {
    if (g_plots.length > 0) {
        g_currentPlotIndex = 0;
        g_plotPaneProvider.update();
    }
}

export function plotPaneLast() {
    if (g_plots.length > 0) {
        g_currentPlotIndex = g_plots.length - 1;
        g_plotPaneProvider.update();
    }
}

export function plotPaneDel() {
    if (g_plots.length > 0) {
        g_plots.splice(g_currentPlotIndex, 1);
        if (g_currentPlotIndex > g_plots.length - 1) {
            g_currentPlotIndex = g_plots.length - 1;
        }
        g_plotPaneProvider.update();
    }
}

function generatePipeName(pid: string, name: string) {
    if (process.platform === 'win32') {
        return '\\\\.\\pipe\\' + name + '-' + pid;
    }
    else {
        return path.join(os.tmpdir(), name + '-' + pid);
    }
}

export class REPLTreeDataProvider implements vscode.TreeDataProvider<string> {
    private _onDidChangeTreeData: vscode.EventEmitter<string | undefined> = new vscode.EventEmitter<string | undefined>();
    readonly onDidChangeTreeData: vscode.Event<string | undefined> = this._onDidChangeTreeData.event;

    refresh(): void {
        this._onDidChangeTreeData.fire();
    }

    getChildren(node?: string) {
        if (node) {
            return [node]
        }
        else {
            if (g_terminal) {
                return g_replVariables.split(';').slice(1)
            }
            else {
                return ['no repl attached']
            }
        }
    }

    getTreeItem(node: string): vscode.TreeItem {
        let treeItem: vscode.TreeItem = new vscode.TreeItem(node)
        return treeItem;
    }
}

// TODO Enable again
// let g_REPLTreeDataProvider: REPLTreeDataProvider = null;

<<<<<<< HEAD
async function startREPL() {
    console.log("asdf")
=======
function startREPLCommand() {
    startREPL(false);
}

function startREPL(preserveFocus: boolean) {
>>>>>>> 9aaaa868
    if (g_terminal == null) {
        startREPLConn()
        startPlotDisplayServer()
        let args = path.join(g_context.extensionPath, 'scripts', 'terminalserver', 'terminalserver.jl')
        let exepath = await getJuliaExePath();
        g_terminal = vscode.window.createTerminal("julia", exepath, ['-q', '-i', args, process.pid.toString()]);
    }
    g_terminal.show(preserveFocus);
}

function startREPLConn() {
    let PIPE_PATH = generatePipeName(process.pid.toString(), 'vscode-language-julia-fromrepl');

    var server = net.createServer(function (stream) {
        let accumulatingBuffer = new Buffer(0);

        stream.on('data', async function (c) {
            accumulatingBuffer = Buffer.concat([accumulatingBuffer, Buffer.from(c)]);
            let bufferResult = accumulatingBuffer.toString()
            let replResponse = accumulatingBuffer.toString().split(",")

            if (replResponse[0] == "repl/returnModules") {
                let result = await vscode.window.showQuickPick(replResponse.slice(1), { placeHolder: 'Switch to Module...' })
                if (result != undefined) {
                    sendMessage('repl/changeModule', result)
                }
            }
            if (replResponse[0] == "repl/variables") {
                g_replVariables = bufferResult;
                // TODO Enable again
                // g_REPLTreeDataProvider.refresh();
            }
        });
    });

    server.on('close', function () {
        console.log('Server: on close');
    })

    server.listen(PIPE_PATH, function () {
        console.log('Server: on listening');
    })
}

function startPlotDisplayServer() {
    let PIPE_PATH = generatePipeName(process.pid.toString(), 'vscode-language-julia-terminal');

    var server = net.createServer(function (stream) {
        let accumulatingBuffer = new Buffer(0);

        stream.on('data', function (c) {
            accumulatingBuffer = Buffer.concat([accumulatingBuffer, Buffer.from(c)]);
            let s = accumulatingBuffer.toString();
            let index_of_sep_1 = s.indexOf(":");
            let index_of_sep_2 = s.indexOf(";");

            if (index_of_sep_2 > -1) {
                let mime_type = s.substring(0, index_of_sep_1);
                let msg_len_as_string = s.substring(index_of_sep_1 + 1, index_of_sep_2);
                let msg_len = parseInt(msg_len_as_string);
                if (accumulatingBuffer.length >= mime_type.length + msg_len_as_string.length + 2 + msg_len) {
                    let actual_image = s.substring(index_of_sep_2 + 1);
                    if (accumulatingBuffer.length > mime_type.length + msg_len_as_string.length + 2 + msg_len) {
                        accumulatingBuffer = Buffer.from(accumulatingBuffer.slice(mime_type.length + msg_len_as_string.length + 2 + msg_len + 1));
                    }
                    else {
                        accumulatingBuffer = new Buffer(0);
                    }

                    if (mime_type == 'image/svg+xml') {
                        g_currentPlotIndex = g_plots.push(actual_image) - 1;
                    }
                    else if (mime_type == 'image/png') {
                        let plotPaneContent = '<html><img src="data:image/png;base64,' + actual_image + '" /></html>';
                        g_currentPlotIndex = g_plots.push(plotPaneContent) - 1;
                    }
                    else {
                        throw new Error();
                    }

                    let uri = vscode.Uri.parse('jlplotpane://nothing.html');
                    g_plotPaneProvider.update();
                    vscode.commands.executeCommand('vscode.previewHtml', uri, 2, "julia Plot Pane");
                }
            }
        });
    });

    server.on('close', function () {
        console.log('Server: on close');
    })

    server.listen(PIPE_PATH, function () {
        console.log('Server: on listening');
    })
}

async function executeCode(text) {
    if (!text.endsWith("\n")) {
        text = text + '\n';
    }

<<<<<<< HEAD
    await startREPL();
=======
    startREPL(true);
>>>>>>> 9aaaa868
    g_terminal.show(true);
    var lines = text.split(/\r?\n/);
    lines = lines.filter(line => line != '');
    text = lines.join('\n');
    g_terminal.sendText(text + '\n', false);
}

function executeSelection() {
    var editor = vscode.window.activeTextEditor;
    if (!editor) {
        return;
    }

    var selection = editor.selection;

    var text = selection.isEmpty ? editor.document.lineAt(selection.start.line).text : editor.document.getText(selection);

    // If no text was selected, try to move the cursor to the end of the next line
    if (selection.isEmpty) {
        for (var line = selection.start.line + 1; line < editor.document.lineCount; line++) {
            if (!editor.document.lineAt(line).isEmptyOrWhitespace) {
                var newPos = selection.active.with(line, editor.document.lineAt(line).range.end.character);
                var newSel = new vscode.Selection(newPos, newPos);
                editor.selection = newSel;
                break;
            }
        }
    }
    executeCode(text)
}

function executeFile() {
    var editor = vscode.window.activeTextEditor;
    if (!editor) {
        return;
    }

    let text = editor.document.getText();

    executeCode(text)
}

async function executeJuliaBlockInRepl() {
    if (g_languageClient == null) {
        vscode.window.showErrorMessage('Error: Language server is not running.');
    }
    else {
        var editor = vscode.window.activeTextEditor;
        let params: TextDocumentPositionParams = { textDocument: vslc.TextDocumentIdentifier.create(editor.document.uri.toString()), position: new vscode.Position(editor.selection.start.line, editor.selection.start.character) }

        try {
            let ret_val = await g_languageClient.sendRequest('julia/getCurrentBlockOffsetRange', params);

            executeCode(vscode.window.activeTextEditor.document.getText(new vscode.Range(vscode.window.activeTextEditor.document.positionAt(ret_val[0] - 1), vscode.window.activeTextEditor.document.positionAt(ret_val[1]))))
            vscode.window.activeTextEditor.selection = new vscode.Selection(vscode.window.activeTextEditor.document.positionAt(ret_val[2]), vscode.window.activeTextEditor.document.positionAt(ret_val[2]))
        }
        catch (ex) {
            if (ex.message == "Language client is not ready yet") {
                vscode.window.showErrorMessage('Execute code block only works once the Julia Language Server is ready.');
            }
            else {
                throw ex;
            }
        }
    }
}

function changeREPLmode() {
    if (g_terminal == null) {
        vscode.window.showErrorMessage("Cannot change REPL mode without a running julia REPL.");
    }
    else {
        sendMessage('repl/getAvailableModules', '');
    }
}

<<<<<<< HEAD
async function sendMessage(cmd, msg: string) {
    await startREPL()
=======
function sendMessage(cmd, msg: string) {
    startREPL(true)
>>>>>>> 9aaaa868
    let sock = generatePipeName(process.pid.toString(), 'vscode-language-julia-torepl')

    let conn = net.connect(sock)
    conn.write(cmd + '\n' + msg + "\nrepl/endMessage")
    conn.on('error', () => { vscode.window.showErrorMessage("REPL is not open") })
}

export interface TextDocumentPositionParams {
    textDocument: vslc.TextDocumentIdentifier
    position: vscode.Position
}

let getBlockText = new rpc.RequestType<TextDocumentPositionParams, void, void, void>('julia/getCurrentBlockOffsetRange')

export function activate(context: vscode.ExtensionContext, settings: settings.ISettings) {
    g_context = context;
    g_settings = settings;

    g_plotPaneProvider = new PlotPaneDocumentContentProvider();
    context.subscriptions.push(vscode.workspace.registerTextDocumentContentProvider('jlplotpane', g_plotPaneProvider));

    // TODO Enable again
    // g_REPLTreeDataProvider = new REPLTreeDataProvider();
    // context.subscriptions.push(vscode.window.registerTreeDataProvider('REPLVariables', g_REPLTreeDataProvider));

    context.subscriptions.push(vscode.commands.registerCommand('language-julia.startREPL', startREPLCommand));

    context.subscriptions.push(vscode.commands.registerCommand('language-julia.executeJuliaCodeInREPL', executeSelection));

    context.subscriptions.push(vscode.commands.registerCommand('language-julia.executeJuliaFileInREPL', executeFile));

    context.subscriptions.push(vscode.commands.registerCommand('language-julia.change-repl-module', changeREPLmode));

    context.subscriptions.push(vscode.commands.registerCommand('language-julia.executeJuliaBlockInREPL', executeJuliaBlockInRepl));

    context.subscriptions.push(vscode.commands.registerCommand('language-julia.show-plotpane', showPlotPane));

    context.subscriptions.push(vscode.commands.registerCommand('language-julia.plotpane-previous', plotPanePrev));

    context.subscriptions.push(vscode.commands.registerCommand('language-julia.plotpane-next', plotPaneNext));

    context.subscriptions.push(vscode.commands.registerCommand('language-julia.plotpane-first', plotPaneFirst));

    context.subscriptions.push(vscode.commands.registerCommand('language-julia.plotpane-last', plotPaneLast));

    context.subscriptions.push(vscode.commands.registerCommand('language-julia.plotpane-delete', plotPaneDel));

    vscode.window.onDidCloseTerminal(terminal => {
        if (terminal == g_terminal) {
            g_terminal = null;
        }
    })
}

export function onDidChangeConfiguration(newSettings: settings.ISettings) {

}

export function onNewLanguageClient(newLanguageClient: vslc.LanguageClient) {
    g_languageClient = newLanguageClient;
}<|MERGE_RESOLUTION|>--- conflicted
+++ resolved
@@ -124,16 +124,12 @@
 // TODO Enable again
 // let g_REPLTreeDataProvider: REPLTreeDataProvider = null;
 
-<<<<<<< HEAD
-async function startREPL() {
-    console.log("asdf")
-=======
 function startREPLCommand() {
     startREPL(false);
 }
 
-function startREPL(preserveFocus: boolean) {
->>>>>>> 9aaaa868
+async function startREPL(preserveFocus: boolean) {
+    console.log("asdf")
     if (g_terminal == null) {
         startREPLConn()
         startPlotDisplayServer()
@@ -236,11 +232,7 @@
         text = text + '\n';
     }
 
-<<<<<<< HEAD
-    await startREPL();
-=======
-    startREPL(true);
->>>>>>> 9aaaa868
+    await startREPL(true);
     g_terminal.show(true);
     var lines = text.split(/\r?\n/);
     lines = lines.filter(line => line != '');
@@ -317,13 +309,8 @@
     }
 }
 
-<<<<<<< HEAD
 async function sendMessage(cmd, msg: string) {
-    await startREPL()
-=======
-function sendMessage(cmd, msg: string) {
-    startREPL(true)
->>>>>>> 9aaaa868
+    await startREPL(true)
     let sock = generatePipeName(process.pid.toString(), 'vscode-language-julia-torepl')
 
     let conn = net.connect(sock)
