import * as vscode from 'vscode';
import * as vslc from 'vscode-languageclient';
import * as fs from 'async-file';
import * as path from 'path'
import * as settings from './settings'
<<<<<<< HEAD
import * as juliaexepath from './juliaexepath';
=======
import * as telemetry from './telemetry';
>>>>>>> de3544ab

let g_context: vscode.ExtensionContext = null;
let g_settings: settings.ISettings = null;
let g_languageClient: vslc.LanguageClient = null;

let taskProvider: vscode.Disposable | undefined;

async function provideJuliaTasks(): Promise<vscode.Task[]> {
	let emptyTasks: vscode.Task[] = [];
	let allTasks: vscode.Task[] = [];
	let folders = vscode.workspace.workspaceFolders;

	if (!folders) {
		return emptyTasks;
	}
	try {
		for (let i = 0; i < folders.length; i++) {
            let tasks = await provideJuliaTasksForFolder(folders[i]);
			allTasks.push(...tasks);
		}
		return Promise.resolve(allTasks);
	} catch (error) {
		return Promise.reject(error);
	}
}

async function provideJuliaTasksForFolder(folder: vscode.WorkspaceFolder): Promise<vscode.Task[]> {
    telemetry.traceEvent('task-provide');
	let emptyTasks: vscode.Task[] = [];
    
    if (folder.uri.scheme !== 'file') {
        return emptyTasks;
    }
    let rootPath = folder.uri.fsPath;
       
    try {
        const result: vscode.Task[] = [];

        let jlexepath = await juliaexepath.getJuliaExePath();

        if (await fs.exists(path.join(rootPath, 'test', 'runtests.jl'))) {
            let testTask = new vscode.Task({ type: 'julia', command: 'test' }, folder, `Run tests`, 'julia', new vscode.ProcessExecution(jlexepath, ['--color=yes', '-e', 'Pkg.test(Base.ARGS[1])', rootPath]), "");
            testTask.group = vscode.TaskGroup.Test;
            testTask.presentationOptions = { echo: false };
            result.push(testTask);
        }

        if (await fs.exists(path.join(rootPath, 'deps', 'build.jl'))) {
            let splitted_path = rootPath.split(path.sep);
            let package_name = splitted_path[splitted_path.length - 1];
            let buildTask = new vscode.Task({ type: 'julia', command: 'build' }, folder, `Run build`, 'julia', new vscode.ProcessExecution(jlexepath, ['--color=yes', '-e', 'Pkg.build(Base.ARGS[1])', package_name]), "");
            buildTask.group = vscode.TaskGroup.Build;
            buildTask.presentationOptions = { echo: false };
            result.push(buildTask);
        }

        if (await fs.exists(path.join(rootPath, 'benchmark', 'benchmarks.jl'))) {
            let splitted_path = rootPath.split(path.sep);
            let package_name = splitted_path[splitted_path.length - 1];
            let benchmarkTask = new vscode.Task({ type: 'julia', command: 'benchmark' }, folder, `Run benchmark`, 'julia', new vscode.ProcessExecution(jlexepath, ['--color=yes', '-e', 'using PkgBenchmark; benchmarkpkg(Base.ARGS[1], promptsave=false, promptoverwrite=false)', package_name]), "");
            benchmarkTask.presentationOptions = { echo: false };
            result.push(benchmarkTask);
        }

        if (await fs.exists(path.join(rootPath, 'docs', 'make.jl'))) {
            let buildTask = new vscode.Task({ type: 'julia', command: 'docbuild' }, folder, `Build documentation`, 'julia', new vscode.ProcessExecution(jlexepath, ['--color=yes', '-e', 'include(Base.ARGS[1])', path.join(rootPath, 'docs', 'make.jl')]), "");
            buildTask.group = vscode.TaskGroup.Build;
            buildTask.presentationOptions = { echo: false };
            result.push(buildTask);
        }

        return Promise.resolve(result);
    } catch (e) {
        return Promise.resolve(emptyTasks);
    }
}

export function activate(context: vscode.ExtensionContext, settings: settings.ISettings) {
    g_context = context;
    g_settings = settings;

    taskProvider = vscode.workspace.registerTaskProvider('julia', {
        provideTasks: () => {
            return provideJuliaTasks();
        },
        resolveTask(_task: vscode.Task): vscode.Task | undefined {
            return undefined;
        }
    });
}

export function onDidChangeConfiguration(newSettings: settings.ISettings) {

}

export function onNewLanguageClient(newLanguageClient: vslc.LanguageClient) {
    g_languageClient = newLanguageClient;
}<|MERGE_RESOLUTION|>--- conflicted
+++ resolved
@@ -3,11 +3,8 @@
 import * as fs from 'async-file';
 import * as path from 'path'
 import * as settings from './settings'
-<<<<<<< HEAD
 import * as juliaexepath from './juliaexepath';
-=======
 import * as telemetry from './telemetry';
->>>>>>> de3544ab
 
 let g_context: vscode.ExtensionContext = null;
 let g_settings: settings.ISettings = null;
